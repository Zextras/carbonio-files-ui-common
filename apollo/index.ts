/*
 * SPDX-FileCopyrightText: 2022 Zextras <https://www.zextras.com>
 *
 * SPDX-License-Identifier: AGPL-3.0-only
 */

import {
	ApolloClient,
	FieldFunctionOptions,
	gql,
	InMemoryCache,
	NormalizedCacheObject,
	Reference
} from '@apollo/client';
import find from 'lodash/find';
import forEach from 'lodash/forEach';
import keyBy from 'lodash/keyBy';

import { GRAPHQL_ENDPOINT } from '../constants';
<<<<<<< HEAD
import { FindNodesCachedObject, FindNodesObject, NodesListCachedObject } from '../types/apollo';
import { NodeParent } from '../types/common';
=======
import {
	FindNodesCachedObject,
	NodesListCachedObject,
	NodesPage,
	NodesPageCachedObject
} from '../types/apollo';
>>>>>>> 487dee44
import introspection from '../types/graphql/possible-types';
import {
	File,
	FindNodesQueryVariables,
	FolderChildrenArgs,
	GetChildrenQueryVariables,
	GetNodeQueryVariables,
	NodeSharesArgs,
	QueryFindNodesArgs,
	QueryGetNodeArgs,
	Share
} from '../types/graphql/types';

const ParentFragment = gql`
	fragment ParentFragment on Node {
		id
		name
		permissions {
			can_read
			can_write_file
			can_write_folder
			can_delete
			can_add_version
			can_read_link
			can_change_link
			can_share
			can_read_share
			can_change_share
		}
	}
`;

const NodeParentFragment = gql`
	fragment NodeParent on Node {
		parent {
			id
			name
			permissions {
				can_read
				can_write_file
				can_write_folder
				can_delete
				can_add_version
				can_read_link
				can_change_link
				can_share
				can_read_share
				can_change_share
			}
		}
	}
`;

function mergeNodesList(
	existing: NodesListCachedObject | undefined,
	incoming: Reference[],
	{ readField, mergeObjects }: FieldFunctionOptions
): NodesListCachedObject {
	const newOrdered = keyBy(existing?.ordered, (item) => readField<string>('id', item) as string);
	const newUnOrdered = keyBy(
		existing?.unOrdered,
		(item) => readField<string>('id', item) as string
	);
	// add all incoming items
	// if an item was already loaded in existing ordered data it will be merged with the incoming one
	const unCachedOrdered: Reference[] = [];
	incoming.forEach((item: Reference) => {
		const id = readField<string>('id', item) as string;
		// if item is stored in cache id is valued
		if (id) {
			// check if item is stored inside the ordered nodes
			const cachedOrderedNode = newOrdered[id];
			if (cachedOrderedNode) {
				// if it is stored inside ordered nodes, merge existing data with incoming ones
				newOrdered[id] = mergeObjects(cachedOrderedNode, item);
			} else {
				// otherwise, add incoming data to the list of the uncached ordered nodes
				unCachedOrdered.push(item);
			}
			// unOrderItem that now is ordered
			if (newUnOrdered[id] != null) {
				// remove item from the unOrdered since it's now in the ordered list
				delete newUnOrdered[id];
			}
		} else {
			// item wasn't store in cache, so add it directly in the uncached ordered nodes
			unCachedOrdered.push(item);
		}
	});

	// finally, return an array again so that manual updates of the cache can work on the order of elements
	return {
		ordered: Object.values(newOrdered).concat(...unCachedOrdered),
		unOrdered: Object.values(newUnOrdered)
	};
}

function readNodesList(existing: NodesListCachedObject): Reference[] {
	const ordered = existing.ordered || [];
	const unOrdered = existing.unOrdered || [];
	return [...ordered, ...unOrdered];
}

const apolloCache = new InMemoryCache({
	possibleTypes: introspection.possibleTypes,
	typePolicies: {
		Node: {
			merge: true,
			fields: {
				shares: {
					keyArgs: false,
					merge(
						existing: Share[],
						incoming: Share[],
						{ args }: FieldFunctionOptions<Partial<NodeSharesArgs>>
					): Share[] {
						if (args?.cursor) {
							const newExisting = existing || [];
							return [...newExisting, ...incoming];
						}
						return [...incoming];
					}
				}
			}
		},
		Folder: {
			fields: {
				children: {
					keyArgs: ['sort'],
					merge(
						existing: NodesPageCachedObject,
						incoming: NodesPage,
						fieldFunctions: FieldFunctionOptions<
							Partial<FolderChildrenArgs>,
							Partial<GetChildrenQueryVariables>
						>
<<<<<<< HEAD
					): NodesListCachedObject {
						const merged = mergeNodesList(existing, incoming, fieldFunctions);

						// update children to set parent field
						const { variables, toReference, canRead, cache } = fieldFunctions;

						if (variables?.node_id) {
							const parentFolderRef = toReference({
								__typename: 'Folder',
								id: variables.node_id
							});
							if (parentFolderRef && canRead(parentFolderRef)) {
								const parentNode = cache.readFragment<NodeParent['parent']>({
									fragment: ParentFragment,
									id: cache.identify(parentFolderRef)
								});
								// write parent data on each child
								forEach([...merged.ordered, ...merged.unOrdered], (child) => {
									cache.writeFragment<NodeParent>({
										id: cache.identify(child),
										fragment: NodeParentFragment,
										data: {
											parent: parentNode
										}
									});
								});
							}
						}

						const nodeListCursorKey = fieldFunctions.variables?.node_id;
						const pageSize = fieldFunctions.variables?.children_limit;
						// By putting this logic here cursor is updated only when new data are received by network requests.
						// If an update to ordered nodes is done from client, the cursor does not change.
						// The only case where the cursor might have to be updated is when client add a node as last ordered
						// element, but this happens only when all pages are loaded, so cursor is null and has to remain
						// null to tell all nodes are already loaded
						if (nodeListCursorKey && pageSize) {
							const cursor = last(merged.ordered);

							if (incoming.length > 0 && incoming.length % pageSize === 0) {
								nodeListCursorVar({
									...nodeListCursorVar(),
									[nodeListCursorKey]: cursor
								});
							} else {
								nodeListCursorVar({
									...nodeListCursorVar(),
									[nodeListCursorKey]: null
								});
							}
						}
						return merged;
=======
					): NodesPageCachedObject {
						return {
							page_token: incoming.page_token,
							nodes: mergeNodesList(
								// for filters, if first page is requested, clear cached data emptying existing data
								fieldFunctions.variables?.page_token
									? existing.nodes
									: { ordered: [], unOrdered: [] },
								incoming.nodes,
								fieldFunctions
							)
						};
>>>>>>> 487dee44
					},
					// Return all items stored so far, to avoid ambiguities
					// about the order of the items.
					read(existing: FindNodesCachedObject | undefined): NodesPage | undefined {
						if (existing) {
							return {
								nodes: existing?.nodes ? readNodesList(existing.nodes) : [],
								page_token: existing.page_token
							};
						}
						return existing;
					}
				}
			}
		},
		Query: {
			fields: {
				findNodes: {
					keyArgs: [
						'flagged',
						'shared_with_me',
						'shared_by_me',
						'folder_id',
						'cascade',
						'keywords',
						'sort'
					],
					merge(
						existing: FindNodesCachedObject,
						incoming: NodesPage,
						fieldFunctions: FieldFunctionOptions<
							QueryFindNodesArgs,
							Partial<FindNodesQueryVariables>
						>
					): FindNodesCachedObject {
						// see https://github.com/apollographql/apollo-client/issues/6394#issuecomment-656193666
						return {
							args: fieldFunctions.args,
							page_token: incoming.page_token,
							nodes: mergeNodesList(
								// for filters, if first page is requested, clear cached data emptying existing data
								fieldFunctions.variables?.page_token
									? existing.nodes
									: { ordered: [], unOrdered: [] },
								incoming.nodes,
								fieldFunctions
							)
						};
					},
					// Return all items stored so far, to avoid ambiguities
					// about the order of the items.
					read(existing: FindNodesCachedObject | undefined): NodesPage | undefined {
						if (existing) {
							return {
								nodes: existing?.nodes ? readNodesList(existing.nodes) : [],
								page_token: existing.page_token
							};
						}
						return existing;
					}
				},
				getVersions: {
					merge(
						existing: File[] | null | undefined,
						incoming: File[] | null | undefined
					): File[] | null | undefined {
						// always overwrite existing data with incoming one
						return incoming;
					}
				},
				getNode: {
					read(_, fieldFunctionOptions): Reference | undefined {
						const { args, toReference, canRead } = fieldFunctionOptions as FieldFunctionOptions<
							QueryGetNodeArgs,
							GetNodeQueryVariables
						>;
						if (args?.node_id) {
							const typename = find(introspection.possibleTypes.Node, (nodePossibleType) => {
								const nodeRef = toReference({
									__typename: nodePossibleType,
									id: args.node_id
								});
								return canRead(nodeRef);
							});

							return toReference({
								__typename: typename,
								id: args.node_id
							});
						}
						return undefined;
					}
				}
			}
		}
	}
});

let apolloClient: ApolloClient<NormalizedCacheObject>;

const buildClient: () => ApolloClient<NormalizedCacheObject> = () => {
	const uri = process.env.NODE_ENV === 'test' ? 'http://localhost:9000' : '';
	if (apolloClient == null) {
		apolloClient = new ApolloClient<NormalizedCacheObject>({
			uri: `${uri}${GRAPHQL_ENDPOINT}`,
			cache: apolloCache,
			credentials: 'same-origin',
			connectToDevTools: true
		});
	}
	return apolloClient;
};

export default buildClient;<|MERGE_RESOLUTION|>--- conflicted
+++ resolved
@@ -17,17 +17,13 @@
 import keyBy from 'lodash/keyBy';
 
 import { GRAPHQL_ENDPOINT } from '../constants';
-<<<<<<< HEAD
-import { FindNodesCachedObject, FindNodesObject, NodesListCachedObject } from '../types/apollo';
-import { NodeParent } from '../types/common';
-=======
 import {
 	FindNodesCachedObject,
 	NodesListCachedObject,
 	NodesPage,
 	NodesPageCachedObject
 } from '../types/apollo';
->>>>>>> 487dee44
+import { NodeParent } from '../types/common';
 import introspection from '../types/graphql/possible-types';
 import {
 	File,
@@ -164,9 +160,15 @@
 							Partial<FolderChildrenArgs>,
 							Partial<GetChildrenQueryVariables>
 						>
-<<<<<<< HEAD
-					): NodesListCachedObject {
-						const merged = mergeNodesList(existing, incoming, fieldFunctions);
+					): NodesPageCachedObject {
+						const merged = mergeNodesList(
+							// for filters, if first page is requested, clear cached data emptying existing data
+							fieldFunctions.variables?.page_token
+								? existing.nodes
+								: { ordered: [], unOrdered: [] },
+							incoming.nodes,
+							fieldFunctions
+						);
 
 						// update children to set parent field
 						const { variables, toReference, canRead, cache } = fieldFunctions;
@@ -194,43 +196,10 @@
 							}
 						}
 
-						const nodeListCursorKey = fieldFunctions.variables?.node_id;
-						const pageSize = fieldFunctions.variables?.children_limit;
-						// By putting this logic here cursor is updated only when new data are received by network requests.
-						// If an update to ordered nodes is done from client, the cursor does not change.
-						// The only case where the cursor might have to be updated is when client add a node as last ordered
-						// element, but this happens only when all pages are loaded, so cursor is null and has to remain
-						// null to tell all nodes are already loaded
-						if (nodeListCursorKey && pageSize) {
-							const cursor = last(merged.ordered);
-
-							if (incoming.length > 0 && incoming.length % pageSize === 0) {
-								nodeListCursorVar({
-									...nodeListCursorVar(),
-									[nodeListCursorKey]: cursor
-								});
-							} else {
-								nodeListCursorVar({
-									...nodeListCursorVar(),
-									[nodeListCursorKey]: null
-								});
-							}
-						}
-						return merged;
-=======
-					): NodesPageCachedObject {
 						return {
 							page_token: incoming.page_token,
-							nodes: mergeNodesList(
-								// for filters, if first page is requested, clear cached data emptying existing data
-								fieldFunctions.variables?.page_token
-									? existing.nodes
-									: { ordered: [], unOrdered: [] },
-								incoming.nodes,
-								fieldFunctions
-							)
+							nodes: merged
 						};
->>>>>>> 487dee44
 					},
 					// Return all items stored so far, to avoid ambiguities
 					// about the order of the items.
