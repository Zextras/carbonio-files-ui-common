--- conflicted
+++ resolved
@@ -154,22 +154,12 @@
 			await waitForElementToBeRemoved(screen.queryByTestId('icon: Refresh'));
 			await screen.findByText(/view files and folders/i);
 			const expectedVariables = {
-<<<<<<< HEAD
 				folder_id: ROOTS.TRASH,
-				cascade: true,
+				cascade: false,
 				shared_with_me: true,
 				sort: NodeSort.NameAsc,
 				limit: NODES_LOAD_LIMIT,
-				shares_limit: 1,
-				direct_share: true
-=======
-				folderId: ROOTS.TRASH,
-				cascade: false,
-				sharedWithMe: true,
-				sort: NodeSort.NameAsc,
-				limit: NODES_LOAD_LIMIT,
-				sharesLimit: 1
->>>>>>> 709de7d8
+				shares_limit: 1
 			};
 			expect(mockedRequestHandler).toHaveBeenCalledWith(
 				expect.objectContaining({
