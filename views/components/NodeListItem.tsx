--- conflicted
+++ resolved
@@ -7,9 +7,7 @@
 import React, { useCallback, useContext, useMemo, useState } from 'react';
 
 import { Container, Icon, Padding, Row, Text } from '@zextras/carbonio-design-system';
-import { PreviewsManagerContext } from '@zextras/carbonio-ui-preview';
 import debounce from 'lodash/debounce';
-import includes from 'lodash/includes';
 import some from 'lodash/some';
 import { useTranslation } from 'react-i18next';
 import styled, { css } from 'styled-components';
@@ -32,12 +30,8 @@
 	formatDate,
 	getIconByFileType,
 	getPdfPreviewSrc,
-<<<<<<< HEAD
-	getPreviewSrc,
-=======
 	getImgPreviewSrc,
 	getListItemAvatarPictureUrl,
->>>>>>> 79b216c1
 	humanFileSize,
 	isDocumentSupportedByPreview,
 	openNodeWithDocs,
@@ -46,10 +40,7 @@
 import { ContextualMenu } from './ContextualMenu';
 import { NodeAvatarIcon } from './NodeAvatarIcon';
 import { NodeHoverBar } from './NodeHoverBar';
-<<<<<<< HEAD
-=======
 import { PreviewsManagerContext } from './preview/PreviewManager';
->>>>>>> 79b216c1
 import { HoverBarContainer, HoverContainer, ListItemContainer } from './StyledComponents';
 
 const CustomText = styled(Text)`
@@ -334,11 +325,6 @@
 							icon: 'ArrowBackOutline',
 							tooltipLabel: t('preview.close.tooltip', 'Close')
 						},
-<<<<<<< HEAD
-						src: version ? getPreviewSrc(id, version, 0, 0, 'high') : ''
-					});
-				} else if (includes(mimeType, 'pdf')) {
-=======
 						src: version ? getImgPreviewSrc(id, version, 0, 0, 'high') : ''
 					});
 				} else if (isSupportedByPreview) {
@@ -370,46 +356,23 @@
 							onClick: (): void => openNodeWithDocs(id)
 						});
 					}
->>>>>>> 79b216c1
 					createPreview({
 						previewType: 'pdf',
 						filename: name,
 						extension: extension || undefined,
 						size: (size && humanFileSize(size)) || undefined,
 						useFallback: usePdfPreviewFallback,
-<<<<<<< HEAD
-						actions: [
-							{
-								icon: 'DriveOutline',
-								id: 'DriveOutline',
-								tooltipLabel: t('preview.actions.tooltip.addCollaborator', 'Add collaborator'),
-								onClick: (): void => setActiveNode(id, DISPLAYER_TABS.sharing)
-							},
-							{
-								icon: 'DownloadOutline',
-								tooltipLabel: t('preview.actions.tooltip.download', 'Download'),
-								id: 'DownloadOutline',
-								onClick: (): void => downloadNode(id)
-							}
-						],
-=======
 						actions,
->>>>>>> 79b216c1
 						closeAction: {
 							id: 'close-action',
 							icon: 'ArrowBackOutline',
 							tooltipLabel: t('preview.close.tooltip', 'Close')
 						},
-<<<<<<< HEAD
-						src: version ? getPdfPreviewSrc(id, version) : ''
-					});
-=======
 						src
 					});
 				} else if (permittedContextualMenuActions[Action.OpenWithDocs] === true) {
 					// if preview is not supported and document can be opened with docs, open editor
 					openNodeWithDocs(id);
->>>>>>> 79b216c1
 				}
 			}
 		},
@@ -419,12 +382,8 @@
 			trashed,
 			isNavigable,
 			type,
-<<<<<<< HEAD
-			mimeType,
-=======
 			isSupportedByPreview,
 			permittedContextualMenuActions,
->>>>>>> 79b216c1
 			navigateTo,
 			id,
 			createPreview,
@@ -434,10 +393,7 @@
 			t,
 			version,
 			setActiveNode,
-<<<<<<< HEAD
-=======
 			documentType,
->>>>>>> 79b216c1
 			usePdfPreviewFallback
 		]
 	);
