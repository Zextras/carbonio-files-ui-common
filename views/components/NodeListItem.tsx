--- conflicted
+++ resolved
@@ -25,11 +25,7 @@
 	PREVIEW_TYPE,
 	ROOTS
 } from '../../constants';
-<<<<<<< HEAD
-=======
-import { useCreateSnackbar } from '../../hooks/useCreateSnackbar';
 import { Action } from '../../types/common';
->>>>>>> f7753cfd
 import { NodeType, User } from '../../types/graphql/types';
 import { ActionItem, buildActionItems } from '../../utils/ActionsFactory';
 import {
