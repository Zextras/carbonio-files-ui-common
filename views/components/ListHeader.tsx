--- conflicted
+++ resolved
@@ -41,12 +41,7 @@
 	selectAll,
 	isAllSelected,
 	exitSelectionMode,
-<<<<<<< HEAD
-	permittedSelectionModePrimaryActionsItems = [],
-	permittedSelectionModeSecondaryActionsItems = [],
-=======
-	permittedSelectionModeActionsItems,
->>>>>>> f7753cfd
+	permittedSelectionModeActionsItems = [],
 	hide = false,
 	firstCustomComponent,
 	secondCustomComponent,
@@ -135,20 +130,14 @@
 				</Row>
 				<Row mainAlignment="flex-end" wrap="nowrap" flexGrow={1}>
 					{permittedSelectionModePrimaryActionsIconButtons}
-<<<<<<< HEAD
-					{size(permittedSelectionModeSecondaryActionsItems) > 0 && (
-						<Dropdown items={permittedSelectionModeSecondaryActionsItems} placement="bottom-end">
+					{size(drop(permittedSelectionModeActionsItems, 3)) > 0 && (
+						<Dropdown items={drop(permittedSelectionModeActionsItems, 3)} placement="bottom-end">
 							<IconButton
 								icon="MoreVertical"
 								size="large"
 								iconColor="primary"
 								onClick={(): void => undefined}
 							/>
-=======
-					{size(drop(permittedSelectionModeActionsItems, 3)) > 0 && (
-						<Dropdown items={drop(permittedSelectionModeActionsItems, 3)} placement="bottom-end">
-							<IconButton icon="MoreVertical" size="large" iconColor="primary" />
->>>>>>> f7753cfd
 						</Dropdown>
 					)}
 				</Row>
