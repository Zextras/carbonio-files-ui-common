--- conflicted
+++ resolved
@@ -367,9 +367,6 @@
 		);
 	});
 
-<<<<<<< HEAD
-	test('Double click on node that is not an image does not open preview', () => {
-=======
 	test('Double click on node of type pdf open preview without action to open in docs', async () => {
 		const node = populateFile();
 		node.mime_type = 'application/pdf';
@@ -441,7 +438,6 @@
 		const getDocumentPreviewSrcFn = jest.spyOn(moduleUtils, 'getDocumentPreviewSrc');
 		const getPdfPreviewSrcFn = jest.spyOn(moduleUtils, 'getPdfPreviewSrc');
 		const getImgPreviewSrcFn = jest.spyOn(moduleUtils, 'getImgPreviewSrc');
->>>>>>> 0345327f
 		const node = populateFile();
 		node.type = NodeType.Text;
 		node.extension = 'txt';
