/*
 * SPDX-FileCopyrightText: 2022 Zextras <https://www.zextras.com>
 *
 * SPDX-License-Identifier: AGPL-3.0-only
 */
import React from 'react';

import { ApolloError } from '@apollo/client';
import { fireEvent, screen, within } from '@testing-library/react';
import userEvent from '@testing-library/user-event';
import forEach from 'lodash/forEach';
import map from 'lodash/map';

import { populateFolder, populateNode, sortNodes } from '../../mocks/mockUtils';
import { Node } from '../../types/common';
import { NodeSort } from '../../types/graphql/types';
import { mockUpdateNodeError } from '../../utils/mockUtils';
import {
	actionRegexp,
	generateError,
	iconRegexp,
	renameNode,
	render,
	selectNodes
} from '../../utils/testUtils';
import { List } from './List';

describe('Rename', () => {
	describe('Selection mode', () => {
		test('Rename is disabled when multiple files are selected', async () => {
			const children: Array<Node> = [];
			// enable permission to rename
			for (let i = 0; i < 2; i += 1) {
				const node = populateNode();
				node.permissions.can_write_file = true;
				node.permissions.can_write_folder = true;
				children.push(node);
			}

			render(<List nodes={children} mainList emptyListMessage={'hint'} />);

			// activate selection mode by selecting items
			selectNodes(map(children, (node) => (node as Node).id));
			// check that all wanted items are selected
			expect(screen.getAllByTestId('checkedAvatar')).toHaveLength(children.length);

			// check that the rename action becomes visible but disabled
<<<<<<< HEAD
			const renameAction = await screen.findByText(actionRegexp.rename);
			expect(renameAction).toBeVisible();
			expect(renameAction).toHaveAttribute('disabled', '');
=======
			expect(screen.queryByTestId(iconRegexp.rename)).not.toBeInTheDocument();
			const moreIconButton = screen.queryByTestId(iconRegexp.moreVertical);
			if (moreIconButton) {
				expect(screen.queryByText(actionRegexp.rename)).not.toBeInTheDocument();
			}
>>>>>>> f7753cfd
		});

		test('Rename is disabled if node does not have permissions', async () => {
			const children: Array<Node> = [];
			// disable permission to rename
			const node = populateNode();
			node.permissions.can_write_file = false;
			node.permissions.can_write_folder = false;
			children.push(node);

			render(<List nodes={children} mainList emptyListMessage={'hint'} />);

			// activate selection mode by selecting items
			selectNodes([node.id]);
			// check that all wanted items are selected
			expect(screen.getAllByTestId('checkedAvatar')).toHaveLength(children.length);
<<<<<<< HEAD
			expect(screen.getByTestId('icon: MoreVertical')).toBeVisible();
			userEvent.click(screen.getByTestId('icon: MoreVertical'));
			const renameAction = await screen.findByText(actionRegexp.rename);
			expect(renameAction).toBeVisible();
			expect(renameAction).toHaveAttribute('disabled', '');
=======

			// check that the rename action becomes visible but disabled
			expect(screen.queryByTestId(iconRegexp.rename)).not.toBeInTheDocument();
			const moreIconButton = screen.queryByTestId(iconRegexp.moreVertical);
			if (moreIconButton) {
				expect(screen.queryByText(actionRegexp.rename)).not.toBeInTheDocument();
			}
>>>>>>> f7753cfd
		});

		test('Rename operation fail shows an error in the modal and does not close it', async () => {
			const currentFolder = populateFolder(2);
			// enable permission to rename
			forEach(currentFolder.children, (mockedNode) => {
				(mockedNode as Node).permissions.can_write_file = true;
				(mockedNode as Node).permissions.can_write_folder = true;
			});
			const sort = NodeSort.NameAsc; // sort only by name
			sortNodes(currentFolder.children, sort);

			// rename first element with name of the second one
			const element = currentFolder.children[0] as Node;
			const newName = (currentFolder.children[1] as Node).name;

			const mocks = [
				mockUpdateNodeError(
					{
						node_id: element.id,
						name: newName
					},
					new ApolloError({ graphQLErrors: [generateError('Error! Name already assigned')] })
				)
			];

			render(
				<List nodes={currentFolder.children as Array<Node>} mainList emptyListMessage={'hint'} />,
				{ mocks }
			);

			// activate selection mode by selecting items
			selectNodes([element.id]);
			// check that all wanted items are selected
			expect(screen.getByTestId('checkedAvatar')).toBeInTheDocument();
			expect(screen.getByTestId('icon: MoreVertical')).toBeVisible();
			userEvent.click(screen.getByTestId('icon: MoreVertical'));
			// check that the rename action becomes visible
			await renameNode(newName);
			const error = await screen.findByText(/Error! Name already assigned/);
			const inputFieldDiv = screen.getByTestId('input-name');
			const inputField = within(inputFieldDiv).getByRole('textbox');
			expect(error).toBeVisible();
			expect(inputField).toBeVisible();
			expect(inputField).toHaveValue(newName);
		});
	});

	describe('Contextual menu actions', () => {
		test('Rename is disabled if node does not have permissions', async () => {
			const currentFolder = populateFolder();
			const node = populateNode();
			node.permissions.can_write_file = false;
			node.permissions.can_write_folder = false;
			currentFolder.children.push(node);

			render(
				<List nodes={currentFolder.children as Array<Node>} mainList emptyListMessage={'hint'} />
			);

			// right click to open contextual menu
			const nodeItem = screen.getByTestId(`node-item-${node.id}`);
			fireEvent.contextMenu(nodeItem);
<<<<<<< HEAD
			const renameAction = await screen.findByText(actionRegexp.rename);
			expect(renameAction).toBeVisible();
			expect(renameAction).toHaveAttribute('disabled', '');
=======
			await screen.findByText(actionRegexp.manageShares);
			expect(screen.queryByText(actionRegexp.rename)).not.toBeInTheDocument();
>>>>>>> f7753cfd
		});

		test('Rename is disabled if select more than 1 node in selection mode', async () => {
			const currentFolder = populateFolder(5);
			// enable permission to Mfd
			forEach(currentFolder.children, (mockedNode) => {
				(mockedNode as Node).permissions.can_write_file = true;
				(mockedNode as Node).permissions.can_write_folder = true;
				(mockedNode as Node).parent = populateFolder(0, currentFolder.id, currentFolder.name);
			});
			const element0 = currentFolder.children[0] as Node;
			const element1 = currentFolder.children[1] as Node;

			render(
				<List nodes={currentFolder.children as Array<Node>} mainList emptyListMessage={'hint'} />
			);

			selectNodes([element0.id, element1.id]);

			// right click to open contextual menu
			const nodeItem = screen.getByTestId(`node-item-${element0.id}`);
			fireEvent.contextMenu(nodeItem);
<<<<<<< HEAD
			let renameAction = await screen.findByText(actionRegexp.rename);
			expect(renameAction).toBeVisible();
			expect(renameAction).toHaveAttribute('disabled', '');
=======
			await screen.findByText(actionRegexp.copy);
			let renameAction = screen.queryByText(actionRegexp.rename);
			expect(renameAction).not.toBeInTheDocument();
>>>>>>> f7753cfd
			selectNodes([element1.id]);
			fireEvent.contextMenu(nodeItem);
			renameAction = await screen.findByText(actionRegexp.rename);
			expect(renameAction).toBeVisible();
			expect(renameAction).not.toHaveAttribute('disabled', '');
		});
	});
});<|MERGE_RESOLUTION|>--- conflicted
+++ resolved
@@ -45,17 +45,11 @@
 			expect(screen.getAllByTestId('checkedAvatar')).toHaveLength(children.length);
 
 			// check that the rename action becomes visible but disabled
-<<<<<<< HEAD
-			const renameAction = await screen.findByText(actionRegexp.rename);
-			expect(renameAction).toBeVisible();
-			expect(renameAction).toHaveAttribute('disabled', '');
-=======
 			expect(screen.queryByTestId(iconRegexp.rename)).not.toBeInTheDocument();
 			const moreIconButton = screen.queryByTestId(iconRegexp.moreVertical);
 			if (moreIconButton) {
 				expect(screen.queryByText(actionRegexp.rename)).not.toBeInTheDocument();
 			}
->>>>>>> f7753cfd
 		});
 
 		test('Rename is disabled if node does not have permissions', async () => {
@@ -72,13 +66,6 @@
 			selectNodes([node.id]);
 			// check that all wanted items are selected
 			expect(screen.getAllByTestId('checkedAvatar')).toHaveLength(children.length);
-<<<<<<< HEAD
-			expect(screen.getByTestId('icon: MoreVertical')).toBeVisible();
-			userEvent.click(screen.getByTestId('icon: MoreVertical'));
-			const renameAction = await screen.findByText(actionRegexp.rename);
-			expect(renameAction).toBeVisible();
-			expect(renameAction).toHaveAttribute('disabled', '');
-=======
 
 			// check that the rename action becomes visible but disabled
 			expect(screen.queryByTestId(iconRegexp.rename)).not.toBeInTheDocument();
@@ -86,7 +73,6 @@
 			if (moreIconButton) {
 				expect(screen.queryByText(actionRegexp.rename)).not.toBeInTheDocument();
 			}
->>>>>>> f7753cfd
 		});
 
 		test('Rename operation fail shows an error in the modal and does not close it', async () => {
@@ -150,14 +136,8 @@
 			// right click to open contextual menu
 			const nodeItem = screen.getByTestId(`node-item-${node.id}`);
 			fireEvent.contextMenu(nodeItem);
-<<<<<<< HEAD
-			const renameAction = await screen.findByText(actionRegexp.rename);
-			expect(renameAction).toBeVisible();
-			expect(renameAction).toHaveAttribute('disabled', '');
-=======
 			await screen.findByText(actionRegexp.manageShares);
 			expect(screen.queryByText(actionRegexp.rename)).not.toBeInTheDocument();
->>>>>>> f7753cfd
 		});
 
 		test('Rename is disabled if select more than 1 node in selection mode', async () => {
@@ -180,15 +160,9 @@
 			// right click to open contextual menu
 			const nodeItem = screen.getByTestId(`node-item-${element0.id}`);
 			fireEvent.contextMenu(nodeItem);
-<<<<<<< HEAD
-			let renameAction = await screen.findByText(actionRegexp.rename);
-			expect(renameAction).toBeVisible();
-			expect(renameAction).toHaveAttribute('disabled', '');
-=======
 			await screen.findByText(actionRegexp.copy);
 			let renameAction = screen.queryByText(actionRegexp.rename);
 			expect(renameAction).not.toBeInTheDocument();
->>>>>>> f7753cfd
 			selectNodes([element1.id]);
 			fireEvent.contextMenu(nodeItem);
 			renameAction = await screen.findByText(actionRegexp.rename);
