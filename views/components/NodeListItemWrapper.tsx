/*
 * SPDX-FileCopyrightText: 2022 Zextras <https://www.zextras.com>
 *
 * SPDX-License-Identifier: AGPL-3.0-only
 */

import React, { useCallback, useEffect, useMemo, useRef, useState } from 'react';

import { useReactiveVar } from '@apollo/client';
<<<<<<< HEAD
import { useSnackbar } from '@zextras/carbonio-design-system';
import difference from 'lodash/difference';
=======
>>>>>>> f7753cfd
import isEmpty from 'lodash/isEmpty';
import some from 'lodash/some';
import { useTranslation } from 'react-i18next';
import { useParams } from 'react-router-dom';

import useUserInfo from '../../../hooks/useUserInfo';
import { draggedItemsVar } from '../../apollo/dragAndDropVar';
import { DRAG_TYPES, ROOTS } from '../../constants';
import { DeleteNodesType } from '../../hooks/graphql/mutations/useDeleteNodesMutation';
import { useMoveNodesMutation } from '../../hooks/graphql/mutations/useMoveNodesMutation';
import { useDeletePermanentlyModal } from '../../hooks/modals/useDeletePermanentlyModal';
import { useUpload } from '../../hooks/useUpload';
import { Action, NodeListItemType, URLParams } from '../../types/common';
import {
	ActionItem,
	canBeMoveDestination,
	canUploadFile,
	getAllPermittedActions,
	getPermittedHoverBarActions,
	isFile,
	isFolder
} from '../../utils/ActionsFactory';
import { isTrashView } from '../../utils/utils';
import { Dropzone } from './Dropzone';
import { NodeListItem } from './NodeListItem';

interface NodeListItemWrapperProps {
	node: NodeListItemType;
	toggleFlag?: (value: boolean, node: NodeListItemType) => void;
	markNodesForDeletion?: (node: NodeListItemType) => void;
	restore?: (node: NodeListItemType) => void;
	deletePermanently?: DeleteNodesType;
	moveNodes?: (node: NodeListItemType) => void;
	copyNodes?: (node: NodeListItemType) => void;
	manageShares?: (nodeId: string) => void;
	isSelected?: boolean;
	isSelectionModeActive?: boolean;
	selectId?: (id: string) => void;
	exitSelectionMode?: () => void;
	renameNode?: (node: NodeListItemType) => void;
	isActive?: boolean;
	setActive?: (node: NodeListItemType, event: React.SyntheticEvent) => void;
	compact?: boolean;
	navigateTo?: (id: string, event?: React.SyntheticEvent) => void;
	selectionContextualMenuActionsItems?: ActionItem[];
}

export const NodeListItemWrapper: React.VFC<NodeListItemWrapperProps> = ({
	node,
	toggleFlag = (): void => undefined,
	markNodesForDeletion = (): void => undefined,
	restore = (): void => undefined,
	deletePermanently = (): ReturnType<DeleteNodesType> =>
		Promise.reject(new Error('deletePermanently not implemented')),
	moveNodes = (): void => undefined,
	copyNodes = (): void => undefined,
	manageShares = (): void => undefined,
	isSelected = false,
	isSelectionModeActive = false,
	selectId = (): void => undefined,
	exitSelectionMode = (): void => undefined,
	renameNode = (): void => undefined,
	isActive = false,
	setActive = (): void => undefined,
	compact = false,
	navigateTo = (): void => undefined,
	selectionContextualMenuActionsItems
}) => {
	const [t] = useTranslation();
	const draggedItems = useReactiveVar(draggedItemsVar);
	const [dropzoneEnabled, setDropzoneEnabled] = useState(isFolder(node));
	const { moveNodes: moveNodesMutation } = useMoveNodesMutation();
	const { add } = useUpload();
	const createSnackbar = useSnackbar();

	// timer to start navigation
	const navigationTimerRef = useRef<NodeJS.Timer | null>(null);

	useEffect(
		() => (): void => {
			// clear timers on component unmount
			navigationTimerRef.current && clearTimeout(navigationTimerRef.current);
		},
		[]
	);

	const [dragging, isDragged] = useMemo(
		() => [!isEmpty(draggedItems), !!draggedItems && some(draggedItems, ['id', node.id])],
		[draggedItems, node]
	);

	const toggleFlagTrue = useCallback(() => {
		toggleFlag(true, node);
	}, [node, toggleFlag]);

	const toggleFlagFalse = useCallback(() => {
		toggleFlag(false, node);
	}, [node, toggleFlag]);

	const markNodesForDeletionCallback = useCallback(() => {
		markNodesForDeletion(node);
	}, [node, markNodesForDeletion]);

	const restoreNodeCallback = useCallback(() => {
		restore(node);
	}, [node, restore]);

	const deletePermanentlyCallback = useCallback(
		() => deletePermanently(node),
		[node, deletePermanently]
	);

	const { openDeletePermanentlyModal } = useDeletePermanentlyModal(deletePermanentlyCallback);

	const moveNodesCallback = useCallback(() => {
		moveNodes(node);
	}, [node, moveNodes]);

	const copyNodesCallback = useCallback(() => {
		copyNodes(node);
	}, [node, copyNodes]);

	const renameNodeCallback = useCallback(() => {
		renameNode(node);
	}, [node, renameNode]);

	const manageSharesCallback = useCallback(() => {
		manageShares(node.id);
	}, [manageShares, node.id]);

	const params = useParams<URLParams>();
	const isATrashFilter = useMemo(() => isTrashView(params), [params]);

	const permittedHoverBarActions = useMemo<Action[]>(
		() => node.permissions && getPermittedHoverBarActions(node),
		[node]
	);

	const { me } = useUserInfo();

	const permittedContextualMenuActions = useMemo(
		() =>
			node.permissions &&
			getAllPermittedActions(
				[node],
				// TODO: REMOVE CHECK ON ROOT WHEN BE WILL NOT RETURN LOCAL_ROOT AS PARENT FOR SHARED NODES
				me
			),
		[me, node]
	);

	const setActiveNode = useCallback(
		(event: React.SyntheticEvent) => {
			setActive(node, event);
		},
		[setActive, node]
	);

	const dragMoveHandler = useCallback(() => {
		const draggedNodes = draggedItemsVar();
		if (draggedNodes && draggedNodes.length > 0 && canBeMoveDestination(node, draggedNodes, me)) {
			navigationTimerRef.current = setTimeout(() => {
				navigateTo(node.id);
			}, 1500);
			return true;
		}
		return false;
	}, [me, navigateTo, node]);

	const dragUploadHandler = useCallback(() => {
		navigationTimerRef.current = setTimeout(() => {
			navigateTo(node.id);
		}, 1500);
		return canUploadFile(node);
	}, [navigateTo, node]);

	const dragEnterHandler = useCallback(
		(event) => {
			// check if node is a valid destination for write inside action
			setDropzoneEnabled((prevState) => {
				navigationTimerRef.current && clearTimeout(navigationTimerRef.current);
				if (prevState && event.dataTransfer.types.includes(DRAG_TYPES.move)) {
					return dragMoveHandler();
				}
				if (event.dataTransfer.types.includes(DRAG_TYPES.upload)) {
					return dragUploadHandler();
				}
				return false;
			});
		},
		[dragMoveHandler, dragUploadHandler]
	);

	const dragLeaveHandler = useCallback(() => {
		navigationTimerRef.current && clearTimeout(navigationTimerRef.current);
	}, []);

	const moveNodesAction = useCallback(
		(event) => {
			const movingNodes = JSON.parse(event.dataTransfer.getData(DRAG_TYPES.move) || '{}');
			if (movingNodes && isFolder(node)) {
				moveNodesMutation(node, ...movingNodes).then(() => {
					exitSelectionMode();
				});
			}
		},
		[exitSelectionMode, moveNodesMutation, node]
	);

	const uploadAction = useCallback(
		(event) => {
			add(event.dataTransfer.files, node.id, true);
			createSnackbar({
				key: new Date().toLocaleString(),
				type: 'info',
				label: t('snackbar.upload.success', 'Upload occurred in {{destination}}', {
					/* i18next-extract-disable-next-line */
					destination: t('node.alias.name', node.name, { context: node.id })
				}),
				actionLabel: t('snackbar.upload.goToFolder', 'Go to folder'),
				onActionClick: () => {
					navigateTo(ROOTS.LOCAL_ROOT);
				},
				replace: false,
				hideButton: true
			});
		},
		[add, createSnackbar, navigateTo, node.id, node.name, t]
	);

	const dropHandler = useCallback(
		(event) => {
			navigationTimerRef.current && clearTimeout(navigationTimerRef.current);
			if (dropzoneEnabled) {
				if (event.dataTransfer.types.includes(DRAG_TYPES.move)) {
					moveNodesAction(event);
				} else if (event.dataTransfer.types.includes(DRAG_TYPES.upload)) {
					uploadAction(event);
				}
			}
		},
		[dropzoneEnabled, moveNodesAction, uploadAction]
	);

	const dropTypes = useMemo(() => {
		const types = [];
		if (!isDragged) {
			types.push(DRAG_TYPES.move);
			if (isFolder(node) && !isATrashFilter) {
				// upload is handled only for folder items and
				types.push(DRAG_TYPES.upload);
			}
		}
		return types;
	}, [isATrashFilter, isDragged, node]);

	const dropEffect = useMemo(() => {
		if (!isDragged) {
			return dragging ? 'move' : 'copy';
		}
		return 'none';
	}, [dragging, isDragged]);

	return (
		<Dropzone
			onDrop={dropHandler}
			onDragEnter={dragEnterHandler}
			onDragLeave={dragLeaveHandler}
			disabled={isDragged || !dropzoneEnabled}
			effect={dropEffect}
			types={dropTypes}
		>
			{(): JSX.Element => (
				<NodeListItem
					key={node.id}
					id={node.id}
					name={node.name}
					type={node.type}
					extension={(isFile(node) && node.extension) || undefined}
					mimeType={(isFile(node) && node.mime_type) || undefined}
					updatedAt={node.updated_at}
					owner={node.owner}
					lastEditor={node.last_editor}
					incomingShare={me !== node.owner?.id}
					outgoingShare={me === node.owner?.id && node.shares && node.shares.length > 0}
					size={(isFile(node) && node.size) || undefined}
					flagActive={node.flagged}
					toggleFlagTrue={toggleFlagTrue}
					toggleFlagFalse={toggleFlagFalse}
					markNodesForDeletionCallback={markNodesForDeletionCallback}
					restoreNodeCallback={restoreNodeCallback}
					deletePermanentlyCallback={openDeletePermanentlyModal}
					moveNodesCallback={moveNodesCallback}
					copyNodesCallback={copyNodesCallback}
					manageSharesCallback={manageSharesCallback}
					isSelected={isSelected}
					isSelectionModeActive={isSelectionModeActive}
					selectId={selectId}
					permittedHoverBarActions={permittedHoverBarActions}
					permittedContextualMenuActions={permittedContextualMenuActions}
					renameNode={renameNodeCallback}
					isActive={isActive}
					setActive={setActiveNode}
					compact={compact}
					navigateTo={navigateTo}
					disabled={node.disabled || isDragged}
					selectable={node.selectable}
					trashed={node.rootId === ROOTS.TRASH}
					selectionContextualMenuActionsItems={selectionContextualMenuActionsItems}
					dragging={dragging}
					version={(isFile(node) && node.version) || undefined}
				/>
			)}
		</Dropzone>
	);
};<|MERGE_RESOLUTION|>--- conflicted
+++ resolved
@@ -7,11 +7,7 @@
 import React, { useCallback, useEffect, useMemo, useRef, useState } from 'react';
 
 import { useReactiveVar } from '@apollo/client';
-<<<<<<< HEAD
 import { useSnackbar } from '@zextras/carbonio-design-system';
-import difference from 'lodash/difference';
-=======
->>>>>>> f7753cfd
 import isEmpty from 'lodash/isEmpty';
 import some from 'lodash/some';
 import { useTranslation } from 'react-i18next';
