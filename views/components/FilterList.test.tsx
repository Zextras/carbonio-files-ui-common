--- conflicted
+++ resolved
@@ -208,2825 +208,6 @@
 			expect(nodesItems).toHaveLength(2);
 			expect(screen.getByTestId(`node-item-${node.id}`)).toBe(nodesItems[1]);
 		});
-<<<<<<< HEAD
-
-		describe('Selection mode', () => {
-			describe('Rename', () => {
-				test('Rename is disabled when multiple files are selected', async () => {
-					const nodes = [];
-					// enable permission to rename
-					for (let i = 0; i < 2; i += 1) {
-						const node = populateFile();
-						node.permissions.can_write_file = true;
-						nodes.push(node);
-					}
-
-					const mocks = [mockFindNodes(getFindNodesVariables({ flagged: true }), nodes)];
-
-					render(<FilterList flagged />, { mocks });
-
-					// wait for the load to be completed
-					await waitForElementToBeRemoved(screen.queryByTestId('icon: Refresh'));
-
-					// activate selection mode by selecting items
-					selectNodes(map(nodes, (node) => node.id));
-					// check that all wanted items are selected
-					expect(screen.getAllByTestId('checkedAvatar')).toHaveLength(nodes.length);
-					expect(screen.getByTestId('icon: MoreVertical')).toBeVisible();
-					userEvent.click(screen.getByTestId('icon: MoreVertical'));
-					const renameAction = await screen.findByText(actionRegexp.rename);
-					expect(renameAction).toBeVisible();
-					expect(renameAction).toHaveAttribute('disabled', '');
-				});
-
-				test('Rename is disabled if node does not have permissions', async () => {
-					// disable permission to rename
-					const node = populateFile();
-					node.permissions.can_write_file = false;
-
-					const mocks = [mockFindNodes(getFindNodesVariables({ flagged: true }), [node])];
-
-					render(<FilterList flagged />, { mocks });
-
-					// wait for the load to be completed
-					await waitForElementToBeRemoved(screen.queryByTestId('icon: Refresh'));
-
-					// activate selection mode by selecting items
-					selectNodes([node.id]);
-					// check that all wanted items are selected
-					expect(screen.getByTestId('checkedAvatar')).toBeInTheDocument();
-					expect(screen.getByTestId('icon: MoreVertical')).toBeVisible();
-					userEvent.click(screen.getByTestId('icon: MoreVertical'));
-					const renameAction = await screen.findByText(actionRegexp.rename);
-					expect(renameAction).toBeVisible();
-					expect(renameAction).toHaveAttribute('disabled', '');
-				});
-
-				test('Rename operation fail shows an error in the modal and does not close it', async () => {
-					const nodes = populateNodes(3, 'Folder');
-					// enable permission to rename
-					forEach(nodes, (mockedNode) => {
-						mockedNode.permissions.can_write_folder = true;
-						mockedNode.flagged = true;
-					});
-					sortNodes(nodes, NODES_SORT_DEFAULT);
-
-					// rename first element with name of the second one
-					const element = nodes[0];
-					const newName = nodes[1].name;
-
-					const mocks = [
-						mockFindNodes(getFindNodesVariables({ flagged: true }), nodes),
-						mockUpdateNodeError(
-							{
-								node_id: element.id,
-								name: newName
-							},
-							new ApolloError({ graphQLErrors: [generateError('Error! Name already assigned')] })
-						)
-					];
-
-					render(<FilterList flagged />, { mocks });
-
-					// wait for the load to be completed
-					await waitForElementToBeRemoved(screen.queryByTestId('icon: Refresh'));
-
-					// activate selection mode by selecting items
-					selectNodes([element.id]);
-					// check that all wanted items are selected
-					expect(screen.getByTestId('checkedAvatar')).toBeInTheDocument();
-					expect(screen.getByTestId('icon: MoreVertical')).toBeVisible();
-					userEvent.click(screen.getByTestId('icon: MoreVertical'));
-					await renameNode(newName);
-					// following text is in the modal and in snackbar
-					await waitFor(() =>
-						expect(screen.getAllByText(/Error! Name already assigned/)).toHaveLength(2)
-					);
-					await waitFor(() =>
-						// eslint-disable-next-line jest-dom/prefer-in-document
-						expect(screen.getAllByText(/Error! Name already assigned/)).toHaveLength(1)
-					);
-					// when find only 1 occurrence means that snackbar is hidden
-					const error = screen.getByText(/Error! Name already assigned/);
-					expect(error).toBeVisible();
-					const inputFieldDiv = screen.getByTestId('input-name');
-					const inputField = within(inputFieldDiv).getByRole('textbox');
-					expect(inputField).toBeVisible();
-					expect(inputField).toHaveValue(newName);
-				});
-
-				test('Rename change node name and leave node at same position in the list', async () => {
-					const nodes = populateNodes(5, 'Folder');
-					// enable permission to rename
-					forEach(nodes, (mockedNode) => {
-						mockedNode.permissions.can_write_folder = true;
-						mockedNode.flagged = true;
-					});
-					sortNodes(nodes, NODES_SORT_DEFAULT);
-
-					// the element to rename is the first of the list
-					const element = nodes[0];
-					const lastElementName = nodes[nodes.length - 1].name;
-					const newName = lastElementName.substring(0, lastElementName.length - 1);
-
-					const mocks = [
-						mockFindNodes(getFindNodesVariables({ flagged: true }), nodes),
-						mockUpdateNode(
-							{
-								node_id: element.id,
-								name: newName
-							},
-							{
-								...element,
-								name: newName
-							}
-						)
-					];
-
-					render(<FilterList flagged />, { mocks });
-
-					// wait for the load to be completed
-					await waitForElementToBeRemoved(screen.queryByTestId('icon: Refresh'));
-
-					// activate selection mode by selecting items
-					selectNodes([element.id]);
-					// check that all wanted items are selected
-					expect(screen.getByTestId('checkedAvatar')).toBeInTheDocument();
-					expect(screen.getByTestId('icon: MoreVertical')).toBeVisible();
-					userEvent.click(screen.getByTestId('icon: MoreVertical'));
-					await renameNode(newName);
-					// wait for the modal to be closed
-					const inputFieldDiv = await screen.findByTestId('input-name');
-					await waitForElementToBeRemoved(inputFieldDiv);
-					// check the node. It should have the new name and be at same position
-					const nodeItem = screen.getByTestId(`node-item-${element.id}`);
-					expect(nodeItem).toBeVisible();
-					expect(within(nodeItem).getByText(newName)).toBeVisible();
-					const nodeItems = screen.getAllByTestId('node-item', { exact: false });
-					expect(nodeItems).toHaveLength(nodes.length);
-					expect(nodeItems[0]).toBe(nodeItem);
-					// selection mode is de-activate
-					expect(screen.queryByTestId('checkedAvatar')).not.toBeInTheDocument();
-					expect(screen.queryByTestId('icon: MoreVertical')).not.toBeInTheDocument();
-				});
-			});
-			test('Unflag action show a success snackbar and remove unflagged nodes form the list', async () => {
-				const currentFilter = populateNodes(8);
-				forEach(currentFilter, (mockedNode) => {
-					mockedNode.flagged = true;
-				});
-
-				const nodesIdsToUnflag = map(
-					currentFilter.slice(0, currentFilter.length / 2),
-					(item) => item.id
-				);
-
-				const mocks = [
-					mockFindNodes(
-						getFindNodesVariables({ flagged: true, folder_id: ROOTS.LOCAL_ROOT, cascade: true }),
-						currentFilter
-					),
-					mockFlagNodes(
-						{
-							node_ids: nodesIdsToUnflag,
-							flag: false
-						},
-						nodesIdsToUnflag
-					)
-				];
-
-				// Warning: Failed prop type: Invalid prop `target` of type `Window` supplied to `ForwardRef(SnackbarFn)`, expected instance of `Window`
-				// This warning is printed in the console for this render. This happens because window element is a jsdom representation of the window
-				// and it's an object instead of a Window class instance, so the check on the prop type fail for the target prop
-				render(
-					<Route path="/filter/:filter?">
-						<FilterList flagged trashed={false} cascade />
-					</Route>,
-					{ initialRouterEntries: ['/filter/flagged'], mocks }
-				);
-
-				// wait for the load to be completed
-				await waitForElementToBeRemoved(screen.queryByTestId('icon: Refresh'));
-				expect(screen.queryAllByTestId('icon: Flag')).toHaveLength(currentFilter.length);
-
-				// activate selection mode by selecting items
-				selectNodes(nodesIdsToUnflag);
-
-				// check that all wanted items are selected
-				expect(screen.getAllByTestId('checkedAvatar')).toHaveLength(nodesIdsToUnflag.length);
-				expect(screen.getByTestId('icon: MoreVertical')).toBeVisible();
-				userEvent.click(screen.getByTestId('icon: MoreVertical'));
-				await screen.findByText(actionRegexp.unflag);
-				// flag action should be disabled
-				const flagAction = screen.getByText(actionRegexp.flag);
-				expect(flagAction).toBeVisible();
-				expect(flagAction).toHaveAttribute('disabled', '');
-				// click on unflag action on header bar
-				userEvent.click(screen.getByText(actionRegexp.unflag));
-				// await waitForElementToBeRemoved(screen.queryAllByTestId('checkedAvatar'));
-				// wait the snackbar with successful state to appear
-				const snackbar = await screen.findByText(/Item unflagged successfully/i);
-				await waitForElementToBeRemoved(snackbar);
-				expect(screen.getAllByTestId('icon: Flag')).toHaveLength(
-					currentFilter.length - nodesIdsToUnflag.length
-				);
-				// unflagged elements are not in the list anymore
-				forEach(nodesIdsToUnflag, (nodeId) => {
-					expect(screen.queryByTestId(`node-item-${nodeId}`)).not.toBeInTheDocument();
-				});
-			});
-
-			describe('Mark for deletion', () => {
-				test('Mark for deletion remove selected items from the filter list', async () => {
-					const currentFilter = populateNodes(3);
-					forEach(currentFilter, (mockedNode) => {
-						mockedNode.flagged = true;
-					});
-
-					currentFilter[0].permissions.can_write_folder = true;
-					currentFilter[0].permissions.can_write_file = true;
-
-					const nodesIdsToMFD = [currentFilter[0].id];
-
-					const mocks = [
-						mockFindNodes(
-							getFindNodesVariables({ flagged: true, folder_id: ROOTS.LOCAL_ROOT, cascade: true }),
-							currentFilter
-						),
-						mockTrashNodes(
-							{
-								node_ids: nodesIdsToMFD
-							},
-							nodesIdsToMFD
-						)
-					];
-
-					render(<FilterList flagged trashed={false} cascade />, { mocks });
-
-					// wait for the load to be completed
-					await waitForElementToBeRemoved(screen.queryByTestId('icon: Refresh'));
-					// activate selection mode by selecting items
-					selectNodes(nodesIdsToMFD);
-					// check that all wanted items are selected
-					expect(screen.getByTestId('checkedAvatar')).toBeInTheDocument();
-					expect(screen.getByTestId('icon: MoreVertical')).toBeVisible();
-
-					const selectionModeActiveListHeader = screen.getByTestId(
-						'list-header-selectionModeActive'
-					);
-
-					const trashIcon = within(selectionModeActiveListHeader).getByTestId(
-						'icon: Trash2Outline'
-					);
-					expect(trashIcon).toBeInTheDocument();
-					expect(trashIcon).toBeVisible();
-					expect(trashIcon).not.toHaveAttribute('disabled', '');
-
-					userEvent.click(trashIcon);
-
-					// wait for the snackbar to appear and disappear
-					const snackbar = await screen.findByText(/item moved to trash/i);
-					await waitForElementToBeRemoved(snackbar);
-					expect(screen.queryByTestId('checkedAvatar')).not.toBeInTheDocument();
-
-					expect(screen.queryAllByTestId(`file-icon-preview`).length).toEqual(2);
-
-					expect.assertions(7);
-				});
-
-				test('Mark for deletion is hidden if not all nodes are not trashed', async () => {
-					const currentFilter = populateNodes(3);
-					forEach(currentFilter, (mockedNode) => {
-						mockedNode.flagged = true;
-					});
-
-					currentFilter[0].permissions.can_write_folder = true;
-					currentFilter[0].permissions.can_write_file = true;
-
-					currentFilter[1].permissions.can_write_folder = true;
-					currentFilter[1].permissions.can_write_file = true;
-					currentFilter[1].rootId = ROOTS.TRASH;
-
-					const nodesIdsToMFD = [currentFilter[0].id, currentFilter[1].id];
-
-					const mocks = [mockFindNodes(getFindNodesVariables({ flagged: true }), currentFilter)];
-
-					render(<FilterList flagged />, { mocks });
-
-					// wait for the load to be completed
-					await waitForElementToBeRemoved(screen.queryByTestId('icon: Refresh'));
-					// activate selection mode by selecting items
-					selectNodes(nodesIdsToMFD);
-					// check that all wanted items are selected
-					expect(screen.getAllByTestId('checkedAvatar')).toHaveLength(2);
-					expect(screen.getByTestId('icon: MoreVertical')).toBeVisible();
-
-					const selectionModeActiveListHeader = screen.getByTestId(
-						'list-header-selectionModeActive'
-					);
-
-					const trashIcon = within(selectionModeActiveListHeader).queryByTestId(
-						'icon: Trash2Outline'
-					);
-					expect(trashIcon).not.toBeInTheDocument();
-					expect.assertions(3);
-				});
-			});
-
-			describe('Restore', () => {
-				test('Restore remove selected items from the filter list', async () => {
-					const currentFilter = populateNodes(3);
-					forEach(currentFilter, (mockedNode) => {
-						mockedNode.rootId = ROOTS.TRASH;
-						mockedNode.parent = populateNode('Folder', ROOTS.TRASH, 'Trash');
-					});
-
-					currentFilter[0].permissions.can_write_folder = true;
-					currentFilter[0].permissions.can_write_file = true;
-
-					const nodesIdsToRestore = [currentFilter[0].id];
-
-					const mocks = [
-						mockFindNodes(
-							getFindNodesVariables({ folder_id: ROOTS.TRASH, cascade: false }),
-							currentFilter
-						),
-						mockRestoreNodes(
-							{
-								node_ids: nodesIdsToRestore
-							},
-							[{ ...currentFilter[0], rootId: ROOTS.LOCAL_ROOT, parent: populateLocalRoot() }]
-						)
-					];
-
-					render(<FilterList trashed cascade={false} />, { mocks });
-
-					// wait for the load to be completed
-					await waitForElementToBeRemoved(screen.queryByTestId('icon: Refresh'));
-					// activate selection mode by selecting items
-					selectNodes(nodesIdsToRestore);
-					// check that all wanted items are selected
-					expect(screen.getByTestId('checkedAvatar')).toBeInTheDocument();
-					expect(screen.getByTestId('icon: MoreVertical')).toBeVisible();
-
-					const selectionModeActiveListHeader = screen.getByTestId(
-						'list-header-selectionModeActive'
-					);
-
-					const restoreIcon = within(selectionModeActiveListHeader).getByTestId(
-						'icon: RestoreOutline'
-					);
-					expect(restoreIcon).toBeInTheDocument();
-					expect(restoreIcon).toBeVisible();
-					expect(restoreIcon).not.toHaveAttribute('disabled', '');
-
-					userEvent.click(restoreIcon);
-
-					const snackbar = await screen.findByText(/^success$/i);
-					await waitForElementToBeRemoved(snackbar);
-					expect(screen.queryByTestId('checkedAvatar')).not.toBeInTheDocument();
-
-					expect(screen.queryAllByTestId(`file-icon-preview`).length).toEqual(2);
-
-					expect.assertions(7);
-				});
-
-				test('Restore do not remove selected items from the filter list if is a filter without trashed param', async () => {
-					const currentFilter = populateNodes(3);
-					forEach(currentFilter, (mockedNode) => {
-						mockedNode.flagged = true;
-						mockedNode.rootId = ROOTS.TRASH;
-					});
-
-					currentFilter[0].permissions.can_write_folder = true;
-					currentFilter[0].permissions.can_write_file = true;
-
-					const nodesIdsToRestore = [currentFilter[0].id];
-
-					const mocks = [
-						mockFindNodes(getFindNodesVariables({ flagged: true }), currentFilter),
-						mockRestoreNodes(
-							{
-								node_ids: nodesIdsToRestore
-							},
-							[currentFilter[0]]
-						)
-					];
-
-					render(<FilterList flagged />, { mocks });
-
-					// wait for the load to be completed
-					await waitForElementToBeRemoved(screen.queryByTestId('icon: Refresh'));
-					// activate selection mode by selecting items
-					selectNodes(nodesIdsToRestore);
-					// check that all wanted items are selected
-					expect(screen.getByTestId('checkedAvatar')).toBeInTheDocument();
-					expect(screen.getByTestId('icon: MoreVertical')).toBeVisible();
-
-					const selectionModeActiveListHeader = screen.getByTestId(
-						'list-header-selectionModeActive'
-					);
-
-					const restoreIcon = within(selectionModeActiveListHeader).getByTestId(
-						'icon: RestoreOutline'
-					);
-					expect(restoreIcon).toBeInTheDocument();
-					expect(restoreIcon).toBeVisible();
-					expect(restoreIcon).not.toHaveAttribute('disabled', '');
-
-					const unselectAllIcon = screen.getByTestId('icon: ArrowBackOutline');
-					expect(unselectAllIcon).toBeInTheDocument();
-					expect(unselectAllIcon).toBeVisible();
-
-					userEvent.click(restoreIcon);
-
-					// await waitForElementToBeRemoved(unselectAllIcon);
-					const snackbar = await screen.findByText(/^success$/i);
-					await waitForElementToBeRemoved(snackbar);
-
-					const elementsWithSelectionModeOff = await screen.findAllByTestId('file-icon-preview');
-					const restoredItem = screen.queryByText(currentFilter[0].name);
-					expect(restoredItem).toBeInTheDocument();
-					expect(restoredItem).toBeVisible();
-
-					expect(screen.queryAllByTestId('node-item', { exact: false })).toHaveLength(3);
-					expect(elementsWithSelectionModeOff).toHaveLength(3);
-					expect.assertions(11);
-				});
-
-				test('Restore is hidden if not all nodes are trashed', async () => {
-					const currentFilter = populateNodes(3);
-					forEach(currentFilter, (mockedNode) => {
-						mockedNode.flagged = true;
-					});
-
-					currentFilter[0].permissions.can_write_folder = true;
-					currentFilter[0].permissions.can_write_file = true;
-					currentFilter[0].rootId = ROOTS.LOCAL_ROOT;
-
-					currentFilter[1].permissions.can_write_folder = true;
-					currentFilter[1].permissions.can_write_file = true;
-					currentFilter[1].rootId = ROOTS.TRASH;
-
-					const nodesIdsToRestore = [currentFilter[0].id, currentFilter[1].id];
-
-					const mocks = [mockFindNodes(getFindNodesVariables({ flagged: true }), currentFilter)];
-
-					render(<FilterList flagged />, { mocks });
-
-					// wait for the load to be completed
-					await waitForElementToBeRemoved(screen.queryByTestId('icon: Refresh'));
-					// activate selection mode by selecting items
-					selectNodes(nodesIdsToRestore);
-					// check that all wanted items are selected
-					expect(screen.getAllByTestId('checkedAvatar')).toHaveLength(2);
-					expect(screen.getByTestId('icon: MoreVertical')).toBeVisible();
-
-					const selectionModeActiveListHeader = screen.getByTestId(
-						'list-header-selectionModeActive'
-					);
-
-					const restoreIcon = within(selectionModeActiveListHeader).queryByTestId(
-						'icon: RestoreOutline'
-					);
-					expect(restoreIcon).not.toBeInTheDocument();
-
-					const trashIcon = within(selectionModeActiveListHeader).queryByTestId(
-						'icon: Trash2Outline'
-					);
-					expect(trashIcon).not.toBeInTheDocument();
-
-					const moreIcon = within(selectionModeActiveListHeader).getByTestId('icon: MoreVertical');
-					expect(moreIcon).toBeInTheDocument();
-
-					expect.assertions(5);
-				});
-			});
-
-			describe('Delete Permanently', () => {
-				test('Delete Permanently remove selected items from the filter list', async () => {
-					const currentFilter = populateNodes(3);
-					forEach(currentFilter, (mockedNode) => {
-						mockedNode.rootId = ROOTS.TRASH;
-					});
-
-					currentFilter[0].permissions.can_write_folder = true;
-					currentFilter[0].permissions.can_write_file = true;
-					currentFilter[0].permissions.can_delete = true;
-
-					const nodesIdsToDeletePermanently = [currentFilter[0].id];
-
-					const mocks = [
-						mockFindNodes(
-							getFindNodesVariables({ folder_id: ROOTS.TRASH, cascade: false }),
-							currentFilter
-						),
-						mockDeletePermanently(
-							{
-								node_ids: nodesIdsToDeletePermanently
-							},
-							nodesIdsToDeletePermanently
-						)
-					];
-
-					render(<FilterList trashed cascade={false} />, { mocks });
-
-					// wait for the load to be completed
-					await waitForElementToBeRemoved(screen.queryByTestId('icon: Refresh'));
-					// activate selection mode by selecting items
-					selectNodes(nodesIdsToDeletePermanently);
-					// check that all wanted items are selected
-					expect(screen.getByTestId('checkedAvatar')).toBeInTheDocument();
-					expect(screen.getByTestId('icon: MoreVertical')).toBeVisible();
-
-					const element = await screen.findByText(currentFilter[0].name);
-
-					const selectionModeActiveListHeader = screen.getByTestId(
-						'list-header-selectionModeActive'
-					);
-
-					const deletePermanentlyIcon = within(selectionModeActiveListHeader).getByTestId(
-						'icon: DeletePermanentlyOutline'
-					);
-					expect(deletePermanentlyIcon).toBeInTheDocument();
-					expect(deletePermanentlyIcon).toBeVisible();
-					expect(deletePermanentlyIcon).not.toHaveAttribute('disabled', '');
-
-					userEvent.click(deletePermanentlyIcon);
-
-					const confirmButton = await screen.findByRole('button', { name: /delete permanently/i });
-					userEvent.click(confirmButton);
-					const snackbar = await screen.findByText(/^success$/i);
-					await waitForElementToBeRemoved(snackbar);
-					expect(confirmButton).not.toBeInTheDocument();
-
-					expect(element).not.toBeInTheDocument();
-					expect(screen.queryByTestId('checkedAvatar')).not.toBeInTheDocument();
-					expect(screen.queryAllByTestId(`file-icon-preview`).length).toEqual(2);
-
-					expect.assertions(9);
-				});
-
-				test('Delete Permanently is hidden if not all nodes are trashed', async () => {
-					const currentFilter = populateNodes(3);
-					forEach(currentFilter, (mockedNode) => {
-						mockedNode.flagged = true;
-					});
-
-					currentFilter[0].permissions.can_write_folder = true;
-					currentFilter[0].permissions.can_write_file = true;
-					currentFilter[0].rootId = ROOTS.LOCAL_ROOT;
-
-					currentFilter[1].permissions.can_write_folder = true;
-					currentFilter[1].permissions.can_write_file = true;
-					currentFilter[1].rootId = ROOTS.TRASH;
-
-					const nodesIdsToDeletePermanently = [currentFilter[0].id, currentFilter[1].id];
-
-					const mocks = [mockFindNodes(getFindNodesVariables({ flagged: true }), currentFilter)];
-
-					render(<FilterList flagged />, { mocks });
-
-					// wait for the load to be completed
-					await waitForElementToBeRemoved(screen.queryByTestId('icon: Refresh'));
-					// activate selection mode by selecting items
-					selectNodes(nodesIdsToDeletePermanently);
-					// check that all wanted items are selected
-					expect(screen.getAllByTestId('checkedAvatar')).toHaveLength(2);
-					expect(screen.getByTestId('icon: MoreVertical')).toBeVisible();
-
-					const selectionModeActiveListHeader = screen.getByTestId(
-						'list-header-selectionModeActive'
-					);
-
-					const restoreIcon = within(selectionModeActiveListHeader).queryByTestId(
-						'icon: RestoreOutline'
-					);
-					expect(restoreIcon).not.toBeInTheDocument();
-
-					const trashIcon = within(selectionModeActiveListHeader).queryByTestId(
-						'icon: Trash2Outline'
-					);
-					expect(trashIcon).not.toBeInTheDocument();
-
-					const deletePermanentlyIcon = within(selectionModeActiveListHeader).queryByTestId(
-						'icon: DeletePermanentlyOutline'
-					);
-					expect(deletePermanentlyIcon).not.toBeInTheDocument();
-
-					const moreIcon = within(selectionModeActiveListHeader).getByTestId('icon: MoreVertical');
-					expect(moreIcon).toBeInTheDocument();
-
-					expect.assertions(6);
-				});
-			});
-
-			describe('Move', () => {
-				test('Move is disabled if node has not permissions', async () => {
-					const currentFilter = [];
-					const file = populateFile();
-					file.permissions.can_write_file = false;
-					file.parent = populateFolder();
-					file.parent.permissions.can_write_file = true;
-					const folder = populateFolder();
-					folder.permissions.can_write_folder = false;
-					folder.parent = populateFolder();
-					folder.parent.permissions.can_write_folder = true;
-					const node = populateNode();
-					node.permissions.can_write_folder = true;
-					node.permissions.can_write_file = true;
-					node.parent = populateFolder();
-					node.parent.permissions.can_write_folder = true;
-					node.parent.permissions.can_write_file = true;
-					currentFilter.push(file, folder, node);
-
-					const mocks = [mockFindNodes(getFindNodesVariables({ flagged: true }), currentFilter)];
-
-					render(<FilterList flagged />, { mocks });
-
-					await screen.findByText(file.name);
-					// activate selection mode by selecting items
-					selectNodes([file.id]);
-					// check that all wanted items are selected
-					expect(screen.getByTestId('checkedAvatar')).toBeInTheDocument();
-					expect(screen.getByTestId('icon: MoreVertical')).toBeVisible();
-					userEvent.click(screen.getByTestId('icon: MoreVertical'));
-					let moveAction = await screen.findByText(actionRegexp.move);
-					expect(moveAction).toBeVisible();
-					expect(moveAction).toHaveAttribute('disabled', '');
-					// activate selection mode by selecting items
-					selectNodes([file.id, folder.id]);
-					// check that all wanted items are selected
-					expect(screen.getByTestId('checkedAvatar')).toBeInTheDocument();
-					expect(screen.getByTestId('icon: MoreVertical')).toBeVisible();
-					userEvent.click(screen.getByTestId('icon: MoreVertical'));
-					moveAction = await screen.findByText(actionRegexp.move);
-					expect(moveAction).toBeVisible();
-					expect(moveAction).toHaveAttribute('disabled', '');
-					// activate selection mode by selecting items
-					selectNodes([folder.id, node.id]);
-					// check that all wanted items are selected
-					expect(screen.getByTestId('checkedAvatar')).toBeInTheDocument();
-					expect(screen.getByTestId('icon: MoreVertical')).toBeVisible();
-					userEvent.click(screen.getByTestId('icon: MoreVertical'));
-					moveAction = await screen.findByText(actionRegexp.move);
-					expect(moveAction).toBeVisible();
-					expect(moveAction).not.toHaveAttribute('disabled', '');
-				});
-
-				test('Move is disabled when multiple files are selected', async () => {
-					const currentFilter = [];
-					const parent = populateFolder();
-					const file = populateFile();
-					file.permissions.can_write_file = true;
-					file.parent = parent;
-					const folder = populateFolder();
-					folder.permissions.can_write_folder = true;
-					folder.parent = parent;
-					currentFilter.push(file, folder);
-
-					const mocks = [mockFindNodes(getFindNodesVariables({ flagged: true }), currentFilter)];
-
-					render(<FilterList flagged />, { mocks });
-
-					await screen.findByText(file.name);
-					selectNodes([file.id, folder.id]);
-
-					// check that all wanted items are selected
-					expect(screen.getAllByTestId('checkedAvatar')).toHaveLength(2);
-					expect(screen.getByTestId('icon: MoreVertical')).toBeVisible();
-					userEvent.click(screen.getByTestId('icon: MoreVertical'));
-					const moveAction = await screen.findByText(actionRegexp.move);
-					expect(moveAction).toBeVisible();
-					expect(moveAction).toHaveAttribute('disabled', '');
-				});
-
-				test('Move is disabled if node has no parent or parent has not right permissions', async () => {
-					const currentFilter = [];
-					const file = populateFile();
-					file.permissions.can_write_file = true;
-					file.parent = populateFolder();
-					file.parent.permissions.can_write_file = false;
-					const folder = populateFolder();
-					folder.permissions.can_write_folder = true;
-					folder.parent = populateFolder();
-					folder.parent.permissions.can_write_folder = false;
-					const node = populateNode();
-					node.permissions.can_write_folder = true;
-					node.permissions.can_write_file = true;
-					node.parent = null;
-					currentFilter.push(file, folder, node);
-
-					const mocks = [mockFindNodes(getFindNodesVariables({ flagged: true }), currentFilter)];
-
-					render(<FilterList flagged />, { mocks });
-
-					await screen.findByText(file.name);
-					// activate selection mode by selecting items
-					selectNodes([file.id]);
-					// check that all wanted items are selected
-					expect(screen.getByTestId('checkedAvatar')).toBeInTheDocument();
-					expect(screen.getByTestId('icon: MoreVertical')).toBeVisible();
-					userEvent.click(screen.getByTestId('icon: MoreVertical'));
-					let moveAction = await screen.findByText(actionRegexp.move);
-					expect(moveAction).toBeVisible();
-					expect(moveAction).toHaveAttribute('disabled', '');
-					// activate selection mode by selecting items
-					selectNodes([file.id, folder.id]);
-					// check that all wanted items are selected
-					expect(screen.getByTestId('checkedAvatar')).toBeInTheDocument();
-					expect(screen.getByTestId('icon: MoreVertical')).toBeVisible();
-					userEvent.click(screen.getByTestId('icon: MoreVertical'));
-					moveAction = await screen.findByText(actionRegexp.move);
-					expect(moveAction).toBeVisible();
-					expect(moveAction).toHaveAttribute('disabled', '');
-					// activate selection mode by selecting items
-					selectNodes([folder.id, node.id]);
-					// check that all wanted items are selected
-					expect(screen.getByTestId('checkedAvatar')).toBeInTheDocument();
-					expect(screen.getByTestId('icon: MoreVertical')).toBeVisible();
-					userEvent.click(screen.getByTestId('icon: MoreVertical'));
-					moveAction = await screen.findByText(actionRegexp.move);
-					expect(moveAction).toBeVisible();
-					expect(moveAction).toHaveAttribute('disabled', '');
-				});
-
-				test('Move open modal showing parent folder content. Confirm action close the modal, leave moved items in filter list and clear cached data for destination folder', async () => {
-					const currentFilter = populateNodes(5);
-					const destinationFolder = populateFolder();
-					destinationFolder.permissions.can_write_folder = true;
-					destinationFolder.permissions.can_write_file = true;
-					currentFilter.push(destinationFolder);
-					const { node: nodeToMove, path } = populateParents(currentFilter[0], 2, true);
-					forEach(path, (mockedNode) => {
-						mockedNode.permissions.can_write_folder = true;
-						mockedNode.permissions.can_write_file = true;
-					});
-					nodeToMove.permissions.can_write_folder = true;
-					nodeToMove.permissions.can_write_file = true;
-					const parentFolder = nodeToMove.parent as Folder;
-					parentFolder.children = [nodeToMove, destinationFolder];
-					destinationFolder.parent = parentFolder;
-
-					// write destination folder in cache as if it was already loaded
-					global.apolloClient.writeQuery<GetChildrenQuery, GetChildrenQueryVariables>({
-						query: GET_CHILDREN,
-						variables: getChildrenVariables(destinationFolder.id),
-						data: {
-							getNode: destinationFolder
-						}
-					});
-					const mocks = [
-						mockFindNodes(getFindNodesVariables({ flagged: true }), currentFilter),
-						mockGetPath({ node_id: parentFolder.id }, path.slice(0, path.length - 1)),
-						mockGetChildren(getChildrenVariables(parentFolder.id), parentFolder),
-						mockMoveNodes(
-							{
-								node_ids: [nodeToMove.id],
-								destination_id: destinationFolder.id
-							},
-							[{ ...nodeToMove, parent: destinationFolder }]
-						)
-					];
-
-					const { getByTextWithMarkup, findByTextWithMarkup } = render(<FilterList flagged />, {
-						mocks
-					});
-
-					await screen.findByText(nodeToMove.name);
-
-					let destinationFolderCachedData = global.apolloClient.readQuery<
-						GetChildrenQuery,
-						GetChildrenQueryVariables
-					>({
-						query: GET_CHILDREN,
-						variables: getChildrenVariables(destinationFolder.id)
-					});
-
-					expect(destinationFolderCachedData?.getNode || null).not.toBeNull();
-					expect((destinationFolderCachedData?.getNode as Folder).id).toBe(destinationFolder.id);
-
-					// activate selection mode by selecting items
-					selectNodes([nodeToMove.id]);
-					// check that all wanted items are selected
-					expect(screen.getByTestId('checkedAvatar')).toBeInTheDocument();
-					expect(screen.getByTestId('icon: MoreVertical')).toBeVisible();
-					userEvent.click(screen.getByTestId('icon: MoreVertical'));
-					const moveAction = await screen.findByText(actionRegexp.move);
-					expect(moveAction).toBeVisible();
-					userEvent.click(moveAction);
-
-					const modalList = await screen.findByTestId(`modal-list-${parentFolder.id}`);
-					const destinationFolderItem = await within(modalList).findByText(destinationFolder.name);
-					const breadcrumbRegexp = buildBreadCrumbRegExp(
-						...map(path.slice(0, path.length - 1), (node) => node.name)
-					);
-					await findByTextWithMarkup(breadcrumbRegexp);
-					expect(getByTextWithMarkup(breadcrumbRegexp)).toBeVisible();
-
-					userEvent.click(destinationFolderItem);
-					expect(screen.getByRole('button', { name: actionRegexp.move })).not.toHaveAttribute(
-						'disabled',
-						''
-					);
-					act(() => {
-						userEvent.click(screen.getByRole('button', { name: actionRegexp.move }));
-					});
-					await waitForElementToBeRemoved(
-						screen.queryByRole('button', { name: actionRegexp.move })
-					);
-					const snackbar = await screen.findByText(/item moved/i);
-					await waitForElementToBeRemoved(snackbar);
-					expect(screen.queryByRole('button', { name: actionRegexp.move })).not.toBeInTheDocument();
-					// exit selection mode
-					expect(screen.queryByTestId('checkedAvatar')).not.toBeInTheDocument();
-
-					expect(screen.queryAllByTestId('node-item', { exact: false })).toHaveLength(
-						currentFilter.length
-					);
-
-					destinationFolderCachedData = global.apolloClient.readQuery<
-						GetChildrenQuery,
-						GetChildrenQueryVariables
-					>({
-						query: GET_CHILDREN,
-						variables: getChildrenVariables(destinationFolder.id)
-					});
-
-					expect(destinationFolderCachedData).toBeNull();
-				});
-			});
-
-			describe('Copy', () => {
-				test('Copy is enabled when multiple files are selected', async () => {
-					const currentFilter = [];
-					const file = populateFile();
-					file.parent = populateFolder();
-					const folder = populateFolder();
-					folder.parent = populateFolder();
-					currentFilter.push(file, folder);
-
-					const mocks = [mockFindNodes(getFindNodesVariables({ flagged: true }), currentFilter)];
-
-					render(<FilterList flagged />, { mocks });
-
-					await screen.findByText(file.name);
-					selectNodes([file.id, folder.id]);
-
-					// check that all wanted items are selected
-					expect(screen.getAllByTestId('checkedAvatar')).toHaveLength(2);
-					expect(screen.getByTestId('icon: MoreVertical')).toBeVisible();
-					userEvent.click(screen.getByTestId('icon: MoreVertical'));
-					const copyAction = await screen.findByText(actionRegexp.copy);
-					expect(copyAction).toBeVisible();
-					expect(copyAction).not.toHaveAttribute('disabled', '');
-				});
-
-				test('Copy open modal showing parent folder content. Confirm action close the modal and clear cached data for destination folder', async () => {
-					const currentFilter = populateNodes(5);
-					const destinationFolder = populateFolder();
-					destinationFolder.permissions.can_write_folder = true;
-					destinationFolder.permissions.can_write_file = true;
-					currentFilter.push(destinationFolder);
-					const { node: nodeToCopy, path } = populateParents(currentFilter[0], 2, true);
-					const parentFolder = nodeToCopy.parent as Folder;
-					parentFolder.children = [nodeToCopy, destinationFolder];
-
-					// write destination folder in cache as if it was already loaded
-					global.apolloClient.writeQuery<GetChildrenQuery, GetChildrenQueryVariables>({
-						query: GET_CHILDREN,
-						variables: getChildrenVariables(destinationFolder.id),
-						data: {
-							getNode: destinationFolder
-						}
-					});
-					const mocks = [
-						mockFindNodes(getFindNodesVariables({ flagged: true }), currentFilter),
-						mockGetPath({ node_id: parentFolder.id }, path.slice(0, path.length - 1)),
-						mockGetChildren(getChildrenVariables(parentFolder.id), parentFolder),
-						mockCopyNodes(
-							{
-								node_ids: [nodeToCopy.id],
-								destination_id: destinationFolder.id
-							},
-							[{ ...nodeToCopy, parent: destinationFolder }]
-						)
-					];
-
-					const { getByTextWithMarkup, findByTextWithMarkup } = render(<FilterList flagged />, {
-						mocks
-					});
-
-					await screen.findByText(nodeToCopy.name);
-
-					let destinationFolderCachedData = global.apolloClient.readQuery<
-						GetChildrenQuery,
-						GetChildrenQueryVariables
-					>({
-						query: GET_CHILDREN,
-						variables: getChildrenVariables(destinationFolder.id)
-					});
-
-					expect(destinationFolderCachedData?.getNode || null).not.toBeNull();
-					expect((destinationFolderCachedData?.getNode as Folder).id).toBe(destinationFolder.id);
-
-					// activate selection mode by selecting items
-					selectNodes([nodeToCopy.id]);
-					// check that all wanted items are selected
-					expect(screen.getByTestId('checkedAvatar')).toBeInTheDocument();
-					expect(screen.getByTestId('icon: MoreVertical')).toBeVisible();
-					userEvent.click(screen.getByTestId('icon: MoreVertical'));
-					const copyAction = await screen.findByText(actionRegexp.copy);
-					expect(copyAction).toBeVisible();
-					userEvent.click(copyAction);
-
-					const modalList = await screen.findByTestId(`modal-list-${parentFolder.id}`);
-					const destinationFolderItem = await within(modalList).findByText(destinationFolder.name);
-					const breadcrumbRegexp = buildBreadCrumbRegExp(
-						'Files',
-						...map(path.slice(0, path.length - 1), (node) => node.name)
-					);
-					await findByTextWithMarkup(buildBreadCrumbRegExp(path[0].name));
-					expect(getByTextWithMarkup(breadcrumbRegexp)).toBeVisible();
-
-					userEvent.click(destinationFolderItem);
-					expect(screen.getByRole('button', { name: actionRegexp.copy })).not.toHaveAttribute(
-						'disabled',
-						''
-					);
-					act(() => {
-						userEvent.click(screen.getByRole('button', { name: actionRegexp.copy }));
-					});
-					await waitForElementToBeRemoved(screen.queryByTestId('modal-list', { exact: false }));
-					const snackbar = await screen.findByText(/item copied/i);
-					await waitForElementToBeRemoved(snackbar);
-					expect(screen.queryByRole('button', { name: actionRegexp.copy })).not.toBeInTheDocument();
-					// exit selection mode
-					expect(screen.queryByTestId('checkedAvatar')).not.toBeInTheDocument();
-
-					expect(screen.queryAllByTestId('node-item', { exact: false })).toHaveLength(
-						currentFilter.length
-					);
-
-					destinationFolderCachedData = global.apolloClient.readQuery<
-						GetChildrenQuery,
-						GetChildrenQueryVariables
-					>({
-						query: GET_CHILDREN,
-						variables: getChildrenVariables(destinationFolder.id)
-					});
-
-					expect(destinationFolderCachedData).toBeNull();
-				});
-
-				test('Copy for multiple nodes with same parent open modal showing parent folder content. Confirm action close the modal and clear cached data for destination folder', async () => {
-					const currentFilter = populateNodes(5);
-					const parentFolder = populateFolder(2);
-					const destinationFolder = populateFolder();
-					destinationFolder.permissions.can_write_folder = true;
-					destinationFolder.permissions.can_write_file = true;
-					destinationFolder.parent = parentFolder;
-					const nodesToCopy = currentFilter.slice(0, 2);
-					forEach(nodesToCopy, (mockedNode) => {
-						mockedNode.parent = parentFolder;
-					});
-					parentFolder.children.push(destinationFolder, ...nodesToCopy);
-
-					// write destination folder in cache as if it was already loaded
-					global.apolloClient.writeQuery<GetChildrenQuery, GetChildrenQueryVariables>({
-						query: GET_CHILDREN,
-						variables: getChildrenVariables(destinationFolder.id),
-						data: {
-							getNode: destinationFolder
-						}
-					});
-
-					const mocks = [
-						mockFindNodes(getFindNodesVariables({ flagged: true }), currentFilter),
-						mockGetPath({ node_id: parentFolder.id }, [parentFolder]),
-						mockGetChildren(getChildrenVariables(parentFolder.id), parentFolder),
-						mockCopyNodes(
-							{
-								node_ids: map(nodesToCopy, (node) => node.id),
-								destination_id: destinationFolder.id
-							},
-							map(nodesToCopy, (node) => ({ ...node, parent: destinationFolder }))
-						)
-					];
-
-					const { findByTextWithMarkup } = render(<FilterList flagged />, {
-						mocks
-					});
-
-					await screen.findByText(nodesToCopy[0].name);
-
-					let destinationFolderCachedData = global.apolloClient.readQuery<
-						GetChildrenQuery,
-						GetChildrenQueryVariables
-					>({
-						query: GET_CHILDREN,
-						variables: getChildrenVariables(destinationFolder.id)
-					});
-
-					expect(destinationFolderCachedData?.getNode || null).not.toBeNull();
-					expect((destinationFolderCachedData?.getNode as Folder).id).toBe(destinationFolder.id);
-
-					// activate selection mode by selecting items
-					selectNodes(map(nodesToCopy, (node) => node.id));
-					// check that all wanted items are selected
-					expect(screen.getAllByTestId('checkedAvatar')).toHaveLength(nodesToCopy.length);
-					expect(screen.getByTestId('icon: MoreVertical')).toBeVisible();
-					userEvent.click(screen.getByTestId('icon: MoreVertical'));
-					const copyAction = await screen.findByText(actionRegexp.copy);
-					expect(copyAction).toBeVisible();
-					userEvent.click(copyAction);
-
-					const modalList = await screen.findByTestId(`modal-list-${parentFolder.id}`);
-					const destinationFolderItem = await within(modalList).findByText(destinationFolder.name);
-					const breadcrumbRegexp = buildBreadCrumbRegExp(parentFolder.name);
-					const breadcrumb = await findByTextWithMarkup(breadcrumbRegexp);
-					expect(breadcrumb).toBeVisible();
-
-					userEvent.click(destinationFolderItem);
-					expect(screen.getByRole('button', { name: actionRegexp.copy })).not.toHaveAttribute(
-						'disabled',
-						''
-					);
-					act(() => {
-						userEvent.click(screen.getByRole('button', { name: actionRegexp.copy }));
-					});
-					await waitForElementToBeRemoved(screen.queryByTestId('modal-list', { exact: false }));
-					const snackbar = await screen.findByText(/item copied/i);
-					await waitForElementToBeRemoved(snackbar);
-					expect(screen.queryByRole('button', { name: actionRegexp.copy })).not.toBeInTheDocument();
-					// exit selection mode
-					expect(screen.queryByTestId('checkedAvatar')).not.toBeInTheDocument();
-
-					expect(screen.queryAllByTestId('node-item', { exact: false })).toHaveLength(
-						currentFilter.length
-					);
-
-					destinationFolderCachedData = global.apolloClient.readQuery<
-						GetChildrenQuery,
-						GetChildrenQueryVariables
-					>({
-						query: GET_CHILDREN,
-						variables: getChildrenVariables(destinationFolder.id)
-					});
-
-					expect(destinationFolderCachedData).toBeNull();
-				});
-
-				test('Copy for multiple nodes with different parents open modal showing roots. Confirm action close the modal and clear cached data for destination folder', async () => {
-					const currentFilter = populateNodes(5);
-					const localRoot = populateFolder(2, ROOTS.LOCAL_ROOT, 'Home');
-					const destinationFolder = populateFolder();
-					destinationFolder.permissions.can_write_folder = true;
-					destinationFolder.permissions.can_write_file = true;
-					localRoot.children.push(destinationFolder);
-					const nodesToCopy = currentFilter.slice(0, 2);
-					forEach(nodesToCopy, (mockedNode) => {
-						mockedNode.parent = populateFolder();
-					});
-
-					// write destination folder in cache as if it was already loaded
-					global.apolloClient.writeQuery<GetChildrenQuery, GetChildrenQueryVariables>({
-						query: GET_CHILDREN,
-						variables: getChildrenVariables(destinationFolder.id),
-						data: {
-							getNode: destinationFolder
-						}
-					});
-
-					const mocks = [
-						mockFindNodes(getFindNodesVariables({ flagged: true }), currentFilter),
-						mockGetChildren(getChildrenVariables(localRoot.id), localRoot),
-						mockCopyNodes(
-							{
-								node_ids: map(nodesToCopy, (node) => node.id),
-								destination_id: destinationFolder.id
-							},
-							map(nodesToCopy, (node) => ({ ...node, parent: destinationFolder }))
-						),
-						mockGetPath({ node_id: localRoot.id }, [localRoot])
-					];
-
-					const { getByTextWithMarkup } = render(<FilterList flagged />, {
-						mocks
-					});
-
-					await screen.findByText(nodesToCopy[0].name);
-
-					let destinationFolderCachedData = global.apolloClient.readQuery<
-						GetChildrenQuery,
-						GetChildrenQueryVariables
-					>({
-						query: GET_CHILDREN,
-						variables: getChildrenVariables(destinationFolder.id)
-					});
-
-					expect(destinationFolderCachedData?.getNode || null).not.toBeNull();
-					expect((destinationFolderCachedData?.getNode as Folder).id).toBe(destinationFolder.id);
-
-					// activate selection mode by selecting items
-					selectNodes(map(nodesToCopy, (node) => node.id));
-					// check that all wanted items are selected
-					expect(screen.getAllByTestId('checkedAvatar')).toHaveLength(nodesToCopy.length);
-					expect(screen.getByTestId('icon: MoreVertical')).toBeVisible();
-					userEvent.click(screen.getByTestId('icon: MoreVertical'));
-					const copyAction = await screen.findByText(actionRegexp.copy);
-					expect(copyAction).toBeVisible();
-					userEvent.click(copyAction);
-
-					// open modal with roots
-					let modalList = await screen.findByTestId('modal-list-roots');
-					expect(within(modalList).getByText('Shared with me')).toBeInTheDocument();
-					expect(within(modalList).getByText(localRoot.name)).toBeInTheDocument();
-					expect(within(modalList).queryByText('Trash')).not.toBeInTheDocument();
-					expect(getByTextWithMarkup(buildBreadCrumbRegExp('Files'))).toBeInTheDocument();
-					expect(screen.getByRole('button', { name: actionRegexp.copy })).toHaveAttribute(
-						'disabled',
-						''
-					);
-
-					userEvent.dblClick(within(modalList).getByText(localRoot.name));
-
-					modalList = await screen.findByTestId(`modal-list-${localRoot.id}`);
-					const destinationFolderItem = await within(modalList).findByText(destinationFolder.name);
-
-					userEvent.click(destinationFolderItem);
-					expect(screen.getByRole('button', { name: actionRegexp.copy })).not.toHaveAttribute(
-						'disabled',
-						''
-					);
-					act(() => {
-						userEvent.click(screen.getByRole('button', { name: actionRegexp.copy }));
-					});
-					await waitForElementToBeRemoved(screen.queryByTestId('modal-list', { exact: false }));
-					const snackbar = await screen.findByText(/item copied/i);
-					await waitForElementToBeRemoved(snackbar);
-					expect(screen.queryByRole('button', { name: actionRegexp.copy })).not.toBeInTheDocument();
-					// exit selection mode
-					expect(screen.queryByTestId('checkedAvatar')).not.toBeInTheDocument();
-
-					expect(screen.queryAllByTestId('node-item', { exact: false })).toHaveLength(
-						currentFilter.length
-					);
-
-					destinationFolderCachedData = global.apolloClient.readQuery<
-						GetChildrenQuery,
-						GetChildrenQueryVariables
-					>({
-						query: GET_CHILDREN,
-						variables: getChildrenVariables(destinationFolder.id)
-					});
-
-					expect(destinationFolderCachedData).toBeNull();
-				});
-			});
-
-			test('if there is no element selected, all actions are visible and disabled', async () => {
-				const nodes = populateNodes(10);
-				const mocks = [
-					mockFindNodes(
-						getFindNodesVariables({ flagged: true, folder_id: ROOTS.LOCAL_ROOT, cascade: true }),
-						nodes
-					)
-				];
-				render(
-					<Route path="/filter/:filter">
-						<FilterList flagged cascade trashed={false} />
-					</Route>,
-					{ mocks, initialRouterEntries: ['/filter/flagged'] }
-				);
-				await screen.findByText(nodes[0].name);
-				expect(screen.getByText(nodes[0].name)).toBeVisible();
-				expect(screen.queryByTestId('checkedAvatar')).not.toBeInTheDocument();
-				selectNodes([nodes[0].id]);
-				// check that all wanted items are selected
-				expect(screen.getByTestId('checkedAvatar')).toBeInTheDocument();
-				expect(screen.getByText(/select all/i)).toBeVisible();
-				// deselect node. Selection mode remains active
-				selectNodes([nodes[0].id]);
-				expect(screen.queryByTestId('checkedAvatar')).not.toBeInTheDocument();
-				expect(screen.getAllByTestId('unCheckedAvatar')).toHaveLength(nodes.length);
-				expect(screen.getByText(/select all/i)).toBeVisible();
-				expect(screen.getByTestId('icon: Trash2Outline')).toBeVisible();
-				expect(screen.getByTestId('icon: Trash2Outline').parentNode).toHaveAttribute(
-					'disabled',
-					''
-				);
-				expect(screen.getByTestId('icon: MoreVertical')).toBeVisible();
-				userEvent.click(screen.getByTestId('icon: MoreVertical'));
-				await screen.findByText(actionRegexp.rename);
-				expect(screen.getByText(actionRegexp.rename)).toBeVisible();
-				expect(screen.getByText(actionRegexp.rename)).toHaveAttribute('disabled', '');
-				expect(screen.getByText(actionRegexp.copy)).toBeVisible();
-				expect(screen.getByText(actionRegexp.copy)).toHaveAttribute('disabled', '');
-				expect(screen.getByText(actionRegexp.move)).toBeVisible();
-				expect(screen.getByText(actionRegexp.move)).toHaveAttribute('disabled', '');
-				expect(screen.getByText(actionRegexp.flag)).toBeVisible();
-				expect(screen.getByText(actionRegexp.flag)).toHaveAttribute('disabled', '');
-				expect(screen.getByText(actionRegexp.unflag)).toBeVisible();
-				expect(screen.getByText(actionRegexp.unflag)).toHaveAttribute('disabled', '');
-				expect(screen.getByText(actionRegexp.download)).toBeVisible();
-				expect(screen.getByText(actionRegexp.download)).toHaveAttribute('disabled', '');
-				expect(screen.getByText(actionRegexp.openDocument)).toBeVisible();
-				expect(screen.getByText(actionRegexp.openDocument)).toHaveAttribute('disabled', '');
-				expect(screen.queryByTestId('icon: RestoreOutline')).not.toBeInTheDocument();
-				expect(screen.queryByTestId('icon: DeletePermanentlyOutline')).not.toBeInTheDocument();
-				expect(screen.getByTestId('icon: ArrowBackOutline')).toBeVisible();
-				userEvent.click(screen.getByTestId('icon: ArrowBackOutline'));
-				expect(screen.queryByTestId('icon: Trash2Outline')).not.toBeInTheDocument();
-				expect(screen.queryByTestId('unCheckedAvatar')).not.toBeInTheDocument();
-				expect(screen.queryByTestId('checkedAvatar')).not.toBeInTheDocument();
-				expect(screen.queryByText(/select all/i)).not.toBeInTheDocument();
-			});
-		});
-
-		describe('contextual menu actions', () => {
-			describe('Mark for deletion', () => {
-				test('Mark for deletion is hidden if the node is trashed', async () => {
-					const node = populateFile();
-					node.permissions.can_write_file = true;
-					node.rootId = ROOTS.TRASH;
-
-					const mocks = [mockFindNodes(getFindNodesVariables({ flagged: true }), [node])];
-
-					render(<FilterList flagged />, { mocks });
-
-					// wait for the load to be completed
-					await waitForElementToBeRemoved(screen.queryByTestId('icon: Refresh'));
-
-					// right click to open contextual menu
-					const nodeItem = screen.getByTestId(`node-item-${node.id}`);
-					fireEvent.contextMenu(nodeItem);
-					const renameAction = await screen.findByText(actionRegexp.rename);
-					expect(renameAction).toBeVisible();
-					const restoreAction = await screen.findByText(actionRegexp.restore);
-					expect(restoreAction).toBeVisible();
-					const moveToTrashAction = screen.queryByText(actionRegexp.moveToTrash);
-					expect(moveToTrashAction).not.toBeInTheDocument();
-				});
-			});
-
-			describe('Restore', () => {
-				test('Restore is hidden if the node is not trashed', async () => {
-					const node = populateFile();
-					node.permissions.can_write_file = true;
-					node.rootId = ROOTS.LOCAL_ROOT;
-
-					const mocks = [mockFindNodes(getFindNodesVariables({ flagged: true }), [node])];
-
-					render(<FilterList flagged />, { mocks });
-
-					// wait for the load to be completed
-					await waitForElementToBeRemoved(screen.queryByTestId('icon: Refresh'));
-
-					// right click to open contextual menu
-					const nodeItem = screen.getByTestId(`node-item-${node.id}`);
-					fireEvent.contextMenu(nodeItem);
-					const renameAction = await screen.findByText(actionRegexp.rename);
-					expect(renameAction).toBeVisible();
-					const moveToTrashAction = await screen.findByText(actionRegexp.moveToTrash);
-					expect(moveToTrashAction).toBeVisible();
-					const restoreAction = screen.queryByText(actionRegexp.restore);
-					expect(restoreAction).not.toBeInTheDocument();
-				});
-			});
-
-			describe('Delete Permanently', () => {
-				test('Delete Permanently is hidden if the node is not trashed', async () => {
-					const node = populateFile();
-					node.permissions.can_write_file = true;
-					node.rootId = ROOTS.LOCAL_ROOT;
-
-					const mocks = [mockFindNodes(getFindNodesVariables({ flagged: true }), [node])];
-
-					render(<FilterList flagged />, { mocks });
-
-					// wait for the load to be completed
-					await waitForElementToBeRemoved(screen.queryByTestId('icon: Refresh'));
-
-					// right click to open contextual menu
-					const nodeItem = screen.getByTestId(`node-item-${node.id}`);
-					fireEvent.contextMenu(nodeItem);
-					const renameAction = await screen.findByText(actionRegexp.rename);
-					expect(renameAction).toBeVisible();
-					const moveToTrashAction = await screen.findByText(actionRegexp.moveToTrash);
-					expect(moveToTrashAction).toBeVisible();
-					const deletePermanentlyAction = screen.queryByText(actionRegexp.deletePermanently);
-					expect(deletePermanentlyAction).not.toBeInTheDocument();
-				});
-			});
-
-			describe('Rename', () => {
-				test('right click on node open the contextual menu for the node, closing a previously opened one. Left click close it', async () => {
-					const nodes = populateNodes(2);
-					// set the node not flagged so that we can findNodes by flag action in the contextual menu of first node
-					nodes[0].flagged = true;
-					// set the second node flagged so that we can findNodes by unflag action in the contextual menu of second node
-					nodes[1].flagged = true;
-
-					const mocks = [mockFindNodes(getFindNodesVariables({ flagged: true }), nodes)];
-
-					render(<FilterList flagged />, { mocks });
-
-					// wait for the load to be completed
-					await waitForElementToBeRemoved(screen.queryByTestId('icon: Refresh'));
-
-					// right click to open contextual menu
-					const node1Item = screen.getByTestId(`node-item-${nodes[0].id}`);
-					const node2Item = screen.getByTestId(`node-item-${nodes[1].id}`);
-					fireEvent.contextMenu(node1Item);
-					// check that the flag action becomes visible (contextual menu of first node)
-					const unflagAction1 = await screen.findByText(actionRegexp.unflag);
-					expect(unflagAction1).toBeVisible();
-					// right click on second node
-					fireEvent.contextMenu(node2Item);
-					// check that the unflag action becomes visible (contextual menu of second node)
-					const unflagAction2 = await screen.findByText(actionRegexp.unflag);
-					expect(unflagAction2).toBeVisible();
-					// check that the flag action becomes invisible (contextual menu of first node is closed)
-					expect(unflagAction1).not.toBeInTheDocument();
-					// left click close all the contextual menu
-					act(() => {
-						userEvent.click(node2Item);
-					});
-					expect(unflagAction2).not.toBeInTheDocument();
-					expect(unflagAction1).not.toBeInTheDocument();
-				});
-
-				test('Rename is disabled if node does not have permissions', async () => {
-					const node = populateFile();
-					node.permissions.can_write_file = false;
-
-					const mocks = [mockFindNodes(getFindNodesVariables({ flagged: true }), [node])];
-
-					render(<FilterList flagged />, { mocks });
-
-					// wait for the load to be completed
-					await waitForElementToBeRemoved(screen.queryByTestId('icon: Refresh'));
-
-					// right click to open contextual menu
-					const nodeItem = screen.getByTestId(`node-item-${node.id}`);
-					fireEvent.contextMenu(nodeItem);
-					const renameAction = await screen.findByText(actionRegexp.rename);
-					expect(renameAction).toBeVisible();
-					expect(renameAction).toHaveAttribute('disabled', '');
-				});
-
-				test('Rename change node name and leave node at same position in the list', async () => {
-					const nodes = populateNodes(5, 'File');
-					// enable permission to rename
-					forEach(nodes, (mockedNode) => {
-						mockedNode.permissions.can_write_file = true;
-						mockedNode.flagged = true;
-					});
-					sortNodes(nodes, NODES_SORT_DEFAULT);
-
-					// the element to rename is the second of the list
-					const element = nodes[1];
-					const lastElementName = nodes[nodes.length - 1].name;
-					const newName = lastElementName.substring(0, lastElementName.length - 1);
-
-					const mocks = [
-						mockFindNodes(getFindNodesVariables({ flagged: true }), nodes),
-						mockUpdateNode(
-							{
-								node_id: element.id,
-								name: newName
-							},
-							{
-								...element,
-								name: newName
-							}
-						)
-					];
-
-					render(<FilterList flagged />, { mocks });
-
-					// wait for the load to be completed
-					await waitForElementToBeRemoved(screen.queryByTestId('icon: Refresh'));
-
-					// right click to open contextual menu
-					const nodeItem = screen.getByTestId(`node-item-${element.id}`);
-					// open context menu
-					fireEvent.contextMenu(nodeItem);
-					await renameNode(newName);
-					const inputFieldDiv = await screen.findByTestId('input-name');
-					// wait that the modal close
-					await waitForElementToBeRemoved(inputFieldDiv);
-					// check the new item. It has the new name and its located at same position
-					const updatedNodeItem = screen.getByTestId(`node-item-${element.id}`);
-					expect(updatedNodeItem).toBeVisible();
-					expect(within(updatedNodeItem).getByText(newName)).toBeVisible();
-					const nodeItems = screen.getAllByTestId('node-item', { exact: false });
-					expect(nodeItems).toHaveLength(nodes.length);
-					// element should be the second last in the list
-					expect(nodeItems[1]).toBe(updatedNodeItem);
-					// contextual menu is closed
-					expect(screen.queryByText(actionRegexp.rename)).not.toBeInTheDocument();
-				});
-
-				test('Rename a node already loaded in a folder change position of the node in the folder from ordered to unordered', async () => {
-					// nodes shown in the filter, only one page
-					const currentFilter = populateNodes(NODES_LOAD_LIMIT - 1, 'Folder');
-					// the element to rename is the first of the list
-					// its new position is going to be the same for the filter view,
-					// while in the parent folder it will be positioned in the unordered elements at the end of the list
-					const timestamp = Date.now();
-					const element = currentFilter[0];
-					const newName = `${element.name}-${timestamp}`;
-					// nodes of the folder already cached from a previous navigation (1 page of n)
-					const parentFolder = populateFolder(NODES_LOAD_LIMIT - 1);
-					// put element as first node of the folder
-					parentFolder.children.unshift(element);
-					// enable permission to rename
-					parentFolder.permissions.can_write_folder = true;
-					element.permissions.can_write_folder = true;
-
-					// prepare the cache with the parent folder as if already loaded
-					global.apolloClient.cache.writeQuery<GetChildrenQuery, GetChildrenQueryVariables>({
-						query: GET_CHILDREN,
-						variables: getChildrenVariables(parentFolder.id),
-						data: {
-							getNode: parentFolder
-						}
-					});
-
-					const newPosition = addNodeInSortedList(
-						parentFolder.children,
-						{ ...element, name: newName },
-						NODES_SORT_DEFAULT
-					);
-
-					const mocks = [
-						mockFindNodes(getFindNodesVariables({ flagged: true }), currentFilter),
-						mockUpdateNode(
-							{
-								node_id: element.id,
-								name: newName
-							},
-							{
-								...element,
-								name: newName,
-								// update mutation return also the parent
-								parent: parentFolder
-							}
-						)
-					];
-
-					render(<FilterList flagged />, { mocks });
-
-					// wait for the load to be completed
-					await waitForElementToBeRemoved(screen.queryByTestId('icon: Refresh'));
-
-					// check the position of the node to update in the cached parent folder
-					// load two pages even if only one should be written in cache
-					let parentFolderData = global.apolloClient.cache.readQuery<
-						GetChildrenQuery,
-						GetChildrenQueryVariables
-					>({
-						query: GET_CHILDREN,
-						variables: getChildrenVariables(parentFolder.id, NODES_LOAD_LIMIT * 2)
-					});
-					expect(parentFolderData?.getNode).toBeDefined();
-					expect(parentFolderData?.getNode).not.toBeNull();
-					expect((parentFolderData?.getNode as Folder).children).toHaveLength(NODES_LOAD_LIMIT);
-					expect(((parentFolderData?.getNode as Folder).children[0] as Node).id).toBe(element.id);
-					// right click to open contextual menu
-					const nodeItem = screen.getByTestId(`node-item-${element.id}`);
-					// open context menu
-					fireEvent.contextMenu(nodeItem);
-					await renameNode(newName);
-					// wait that the modal close
-					const inputFieldDiv = await screen.findByTestId('input-name');
-					await waitForElementToBeRemoved(inputFieldDiv);
-					// check the new item. It has the new name and it is at same position in the filter list
-					const updatedNodeItem = screen.getByTestId(`node-item-${element.id}`);
-					expect(updatedNodeItem).toBeVisible();
-					expect(within(updatedNodeItem).getByText(newName)).toBeVisible();
-					const nodes = screen.getAllByTestId('node-item', { exact: false });
-					expect(nodes).toHaveLength(currentFilter.length);
-					expect(nodes[0]).toBe(updatedNodeItem);
-					// check that in the parent folder the node has changed its position to last position
-					parentFolderData = global.apolloClient.cache.readQuery<
-						GetChildrenQuery,
-						GetChildrenQueryVariables
-					>({
-						query: GET_CHILDREN,
-						variables: getChildrenVariables(parentFolder.id, NODES_LOAD_LIMIT * 2)
-					});
-					expect((parentFolderData?.getNode as Folder).children).toHaveLength(
-						parentFolder.children.length
-					);
-					// element is moved at its new position ( -1 because it is also remove from its previous position)
-					expect(((parentFolderData?.getNode as Folder).children[newPosition - 1] as Node).id).toBe(
-						element.id
-					);
-					expect(
-						((parentFolderData?.getNode as Folder).children[newPosition - 1] as Node).name
-					).toBe(newName);
-				});
-
-				test('Rename a node with a parent folder already partially loaded, where node is not loaded yet, add node in cached children of the parent folder', async () => {
-					// nodes shown in the filter, only one page
-					const currentFilter = populateNodes(NODES_LOAD_LIMIT - 1, 'Folder');
-					// the element to rename is the last of the filter list
-					// its new position is going to be the same for the filter view,
-					// while in the parent folder it will be positioned as first element of the ordered list
-					const element = currentFilter[currentFilter.length - 1];
-					// nodes of the folder already cached from a previous navigation (1 page of n)
-					// node is not present in the cached children of the folder
-					const parentFolder = populateFolder(NODES_LOAD_LIMIT);
-					// enable permission to rename
-					parentFolder.permissions.can_write_folder = true;
-					element.permissions.can_write_folder = true;
-					// new name set to put element as first element in folder
-					const newName = (parentFolder.children[0] as Node).name.substring(
-						0,
-						(parentFolder.children[0] as Node).name.length - 1
-					);
-
-					// prepare the cache with the parent folder as if already loaded
-					global.apolloClient.cache.writeQuery<GetChildrenQuery, GetChildrenQueryVariables>({
-						query: GET_CHILDREN,
-						variables: getChildrenVariables(parentFolder.id),
-						data: {
-							getNode: parentFolder
-						}
-					});
-
-					const mocks = [
-						mockFindNodes(getFindNodesVariables({ flagged: true }), currentFilter),
-						mockUpdateNode(
-							{
-								node_id: element.id,
-								name: newName
-							},
-							{
-								...element,
-								name: newName,
-								// update mutation return also the parent
-								parent: parentFolder
-							}
-						)
-					];
-
-					render(<FilterList flagged />, { mocks });
-
-					// wait for the load to be completed
-					await waitForElementToBeRemoved(screen.queryByTestId('icon: Refresh'));
-
-					// check the position of the node to update in the cached parent folder
-					// load two pages even if only one should be written in cache
-					let parentFolderData = global.apolloClient.cache.readQuery<
-						GetChildrenQuery,
-						GetChildrenQueryVariables
-					>({
-						query: GET_CHILDREN,
-						variables: getChildrenVariables(parentFolder.id, NODES_LOAD_LIMIT * 2)
-					});
-					expect(parentFolderData?.getNode).toBeDefined();
-					expect(parentFolderData?.getNode).not.toBeNull();
-					expect((parentFolderData?.getNode as Folder).children).toHaveLength(NODES_LOAD_LIMIT);
-					// element is not present in the cache
-					expect(
-						find(
-							(parentFolderData?.getNode as Folder).children,
-							(child) => (child as Node).id === element.id
-						)
-					).toBe(undefined);
-					// right click to open contextual menu
-					const nodeItem = screen.getByTestId(`node-item-${element.id}`);
-					// open context menu
-					fireEvent.contextMenu(nodeItem);
-					await renameNode(newName);
-					// wait that the modal close
-					const inputFieldDiv = await screen.findByTestId('input-name');
-					await waitForElementToBeRemoved(inputFieldDiv);
-					// check the new item. It has the new name and its located at same position
-					const updatedNodeItem = screen.getByTestId(`node-item-${element.id}`);
-					expect(updatedNodeItem).toBeVisible();
-					expect(within(updatedNodeItem).getByText(newName)).toBeVisible();
-					const nodes = screen.getAllByTestId('node-item', { exact: false });
-					expect(nodes).toHaveLength(currentFilter.length);
-					expect(nodes[nodes.length - 1]).toBe(updatedNodeItem);
-					// check that in the parent folder the node has changed its position to first position
-					parentFolderData = global.apolloClient.cache.readQuery<
-						GetChildrenQuery,
-						GetChildrenQueryVariables
-					>({
-						query: GET_CHILDREN,
-						variables: getChildrenVariables(parentFolder.id, NODES_LOAD_LIMIT * 2)
-					});
-					// cached folder has 1 element more than the initial children list
-					expect((parentFolderData?.getNode as Folder).children).toHaveLength(
-						parentFolder.children.length + 1
-					);
-					expect(((parentFolderData?.getNode as Folder).children[0] as Node).id).toBe(element.id);
-					expect(((parentFolderData?.getNode as Folder).children[0] as Node).name).toBe(newName);
-				});
-			});
-
-			test('Unflag action show a success snackbar and remove unflagged nodes form the list', async () => {
-				const nodes = populateNodes(2);
-				forEach(nodes, (mockedNode) => {
-					mockedNode.flagged = true;
-				});
-
-				const mocks = [
-					mockFindNodes(
-						getFindNodesVariables({ flagged: true, folder_id: ROOTS.LOCAL_ROOT, cascade: true }),
-						nodes
-					),
-					mockFlagNodes(
-						{
-							node_ids: [nodes[0].id],
-							flag: false
-						},
-						[nodes[0].id]
-					)
-				];
-
-				// Warning: Failed prop type: Invalid prop `target` of type `Window` supplied to `ForwardRef(SnackbarFn)`, expected instance of `Window`
-				// This warning is printed in the console for this render. This happens because window element is a jsdom representation of the window
-				// and it's an object instead of a Window class instance, so the check on the prop type fail for the target prop
-				render(
-					<Route path="/filter/:filter?">
-						<FilterList flagged trashed={false} cascade />
-					</Route>,
-					{ initialRouterEntries: ['/filter/flagged'], mocks }
-				);
-
-				// wait for the load to be completed
-				await waitForElementToBeRemoved(screen.queryByTestId('icon: Refresh'));
-				expect(screen.queryAllByTestId('icon: Flag')).toHaveLength(nodes.length);
-
-				// right click to open contextual menu on first node
-				const nodeItem = screen.getByTestId(`node-item-${nodes[0].id}`);
-				// open context menu and click on unflag action
-				fireEvent.contextMenu(nodeItem);
-				const unflagAction = await screen.findByText(actionRegexp.unflag);
-				expect(unflagAction).toBeVisible();
-				userEvent.click(unflagAction);
-				// wait the snackbar with successful state to appear
-				expect(unflagAction).not.toBeInTheDocument();
-				await screen.findByText(/Item unflagged successfully/i);
-				expect(screen.getAllByTestId('icon: Flag')).toHaveLength(nodes.length - 1);
-				// unflagged element is not in the list anymore
-				expect(screen.queryByTestId(`node-item-${nodes[0].id}`)).not.toBeInTheDocument();
-				// wait for the snackbar to be removed
-				await waitForElementToBeRemoved(screen.queryByText(/Item unflagged successfully/i));
-			});
-
-			describe('Move', () => {
-				test('Move is disabled if node has not permissions', async () => {
-					const currentFilter = [];
-					const file = populateFile();
-					file.permissions.can_write_file = false;
-					file.parent = populateFolder();
-					file.parent.permissions.can_write_file = true;
-					const folder = populateFolder();
-					folder.permissions.can_write_folder = false;
-					folder.parent = populateFolder();
-					folder.parent.permissions.can_write_folder = true;
-					const node = populateNode();
-					node.permissions.can_write_folder = true;
-					node.permissions.can_write_file = true;
-					node.parent = populateFolder();
-					node.parent.permissions.can_write_folder = true;
-					node.parent.permissions.can_write_file = true;
-					currentFilter.push(file, folder, node);
-
-					const mocks = [mockFindNodes(getFindNodesVariables({ flagged: true }), currentFilter)];
-
-					render(<FilterList flagged />, { mocks });
-
-					// right click to open contextual menu on file without permission
-					const fileItem = await screen.findByText(file.name);
-					fireEvent.contextMenu(fileItem);
-					let moveAction = await screen.findByText(actionRegexp.move);
-					expect(moveAction).toBeVisible();
-					expect(moveAction).toHaveAttribute('disabled', '');
-					// right click to open contextual menu on folder without permission
-					const folderItem = await screen.findByText(folder.name);
-					fireEvent.contextMenu(folderItem);
-					moveAction = await screen.findByText(actionRegexp.move);
-					expect(moveAction).toBeVisible();
-					expect(moveAction).toHaveAttribute('disabled', '');
-					// right click to open contextual menu on node with permission
-					const nodeItem = await screen.findByText(node.name);
-					fireEvent.contextMenu(nodeItem);
-					moveAction = await screen.findByText(actionRegexp.move);
-					expect(moveAction).toBeVisible();
-					expect(moveAction).not.toHaveAttribute('disabled', '');
-				});
-
-				test('Move open modal showing parent folder content. Confirm action close the modal, leave moved items in filter list and clear cached data for destination folder', async () => {
-					const currentFilter = populateNodes(5);
-					const destinationFolder = populateFolder();
-					destinationFolder.permissions.can_write_folder = true;
-					destinationFolder.permissions.can_write_file = true;
-					currentFilter.push(destinationFolder);
-					const { node: nodeToMove, path } = populateParents(currentFilter[0], 2, true);
-					forEach(path, (mockedNode) => {
-						mockedNode.permissions.can_write_file = true;
-						mockedNode.permissions.can_write_folder = true;
-					});
-					nodeToMove.permissions.can_write_folder = true;
-					nodeToMove.permissions.can_write_file = true;
-					const parentFolder = nodeToMove.parent as Folder;
-					parentFolder.children = [nodeToMove, destinationFolder];
-
-					// write destination folder in cache as if it was already loaded
-					global.apolloClient.writeQuery<GetChildrenQuery, GetChildrenQueryVariables>({
-						query: GET_CHILDREN,
-						variables: getChildrenVariables(destinationFolder.id),
-						data: {
-							getNode: destinationFolder
-						}
-					});
-					const mocks = [
-						mockFindNodes(getFindNodesVariables({ flagged: true }), currentFilter),
-						mockGetPath({ node_id: parentFolder.id }, path.slice(0, path.length - 1)),
-						mockGetChildren(getChildrenVariables(parentFolder.id), parentFolder),
-						mockMoveNodes(
-							{
-								node_ids: [nodeToMove.id],
-								destination_id: destinationFolder.id
-							},
-							[{ ...nodeToMove, parent: destinationFolder }]
-						)
-					];
-
-					const { getByTextWithMarkup, findByTextWithMarkup } = render(<FilterList flagged />, {
-						mocks
-					});
-
-					await screen.findByText(nodeToMove.name);
-
-					let destinationFolderCachedData = global.apolloClient.readQuery<
-						GetChildrenQuery,
-						GetChildrenQueryVariables
-					>({
-						query: GET_CHILDREN,
-						variables: getChildrenVariables(destinationFolder.id)
-					});
-
-					expect(destinationFolderCachedData?.getNode || null).not.toBeNull();
-					expect((destinationFolderCachedData?.getNode as Folder).id).toBe(destinationFolder.id);
-
-					// right click to open contextual menu on folder
-					const nodeToMoveItem = await screen.findByText(nodeToMove.name);
-					fireEvent.contextMenu(nodeToMoveItem);
-					const moveAction = await screen.findByText(actionRegexp.move);
-					expect(moveAction).toBeVisible();
-					userEvent.click(moveAction);
-
-					const modalList = await screen.findByTestId(`modal-list-${parentFolder.id}`);
-					const destinationFolderItem = await within(modalList).findByText(destinationFolder.name);
-					const breadcrumbRegexp = buildBreadCrumbRegExp(
-						...map(path.slice(0, path.length - 1), (node) => node.name)
-					);
-					await findByTextWithMarkup(breadcrumbRegexp);
-					expect(getByTextWithMarkup(breadcrumbRegexp)).toBeVisible();
-
-					userEvent.click(destinationFolderItem);
-					expect(screen.getByRole('button', { name: actionRegexp.move })).not.toHaveAttribute(
-						'disabled',
-						''
-					);
-					act(() => {
-						userEvent.click(screen.getByRole('button', { name: actionRegexp.move }));
-					});
-					await waitForElementToBeRemoved(
-						screen.queryByRole('button', { name: actionRegexp.move })
-					);
-					const snackbar = await screen.findByText(/item moved/i);
-					await waitForElementToBeRemoved(snackbar);
-					expect(screen.queryByRole('button', { name: actionRegexp.move })).not.toBeInTheDocument();
-					// context menu is closed
-					expect(screen.queryByText(actionRegexp.move)).not.toBeInTheDocument();
-
-					expect(screen.queryAllByTestId('node-item', { exact: false })).toHaveLength(
-						currentFilter.length
-					);
-
-					destinationFolderCachedData = global.apolloClient.readQuery<
-						GetChildrenQuery,
-						GetChildrenQueryVariables
-					>({
-						query: GET_CHILDREN,
-						variables: getChildrenVariables(destinationFolder.id)
-					});
-
-					expect(destinationFolderCachedData).toBeNull();
-				});
-			});
-
-			describe('Copy', () => {
-				test('Copy open modal showing parent folder content. Confirm action close the modal and clear cached data for destination folder', async () => {
-					const currentFilter = populateNodes(5);
-					const destinationFolder = populateFolder();
-					destinationFolder.permissions.can_write_folder = true;
-					destinationFolder.permissions.can_write_file = true;
-					currentFilter.push(destinationFolder);
-					const { node: nodeToCopy, path } = populateParents(currentFilter[0], 2, true);
-					const parentFolder = nodeToCopy.parent as Folder;
-					parentFolder.children = [nodeToCopy, destinationFolder];
-
-					// write destination folder in cache as if it was already loaded
-					global.apolloClient.writeQuery<GetChildrenQuery, GetChildrenQueryVariables>({
-						query: GET_CHILDREN,
-						variables: getChildrenVariables(destinationFolder.id),
-						data: {
-							getNode: destinationFolder
-						}
-					});
-					const mocks = [
-						mockFindNodes(getFindNodesVariables({ flagged: true }), currentFilter),
-						mockGetPath({ node_id: parentFolder.id }, path.slice(0, path.length - 1)),
-						mockGetChildren(getChildrenVariables(parentFolder.id), parentFolder),
-						mockCopyNodes(
-							{
-								node_ids: [nodeToCopy.id],
-								destination_id: destinationFolder.id
-							},
-							[{ ...nodeToCopy, parent: destinationFolder }]
-						)
-					];
-
-					const { getByTextWithMarkup, findByTextWithMarkup } = render(<FilterList flagged />, {
-						mocks
-					});
-
-					await screen.findByText(nodeToCopy.name);
-
-					let destinationFolderCachedData = global.apolloClient.readQuery<
-						GetChildrenQuery,
-						GetChildrenQueryVariables
-					>({
-						query: GET_CHILDREN,
-						variables: getChildrenVariables(destinationFolder.id)
-					});
-
-					expect(destinationFolderCachedData?.getNode || null).not.toBeNull();
-					expect((destinationFolderCachedData?.getNode as Folder).id).toBe(destinationFolder.id);
-
-					// right click to open contextual menu on folder
-					const nodeToCopyItem = await screen.findByText(nodeToCopy.name);
-					fireEvent.contextMenu(nodeToCopyItem);
-					const copyAction = await screen.findByText(actionRegexp.copy);
-					expect(copyAction).toBeVisible();
-					userEvent.click(copyAction);
-
-					const modalList = await screen.findByTestId(`modal-list-${parentFolder.id}`);
-					const destinationFolderItem = await within(modalList).findByText(destinationFolder.name);
-					const breadcrumbRegexp = buildBreadCrumbRegExp(
-						'Files',
-						...map(path.slice(0, path.length - 1), (node) => node.name)
-					);
-					await findByTextWithMarkup(breadcrumbRegexp);
-					expect(getByTextWithMarkup(breadcrumbRegexp)).toBeVisible();
-
-					userEvent.click(destinationFolderItem);
-					expect(screen.getByRole('button', { name: actionRegexp.copy })).not.toHaveAttribute(
-						'disabled',
-						''
-					);
-					act(() => {
-						userEvent.click(screen.getByRole('button', { name: actionRegexp.copy }));
-					});
-					await waitForElementToBeRemoved(screen.queryByTestId('modal-list', { exact: false }));
-					const snackbar = await screen.findByText(/item copied/i);
-					await waitForElementToBeRemoved(snackbar);
-					expect(screen.queryByRole('button', { name: actionRegexp.copy })).not.toBeInTheDocument();
-					// context menu is closed
-					expect(screen.queryByText(actionRegexp.copy)).not.toBeInTheDocument();
-
-					expect(screen.queryAllByTestId('node-item', { exact: false })).toHaveLength(
-						currentFilter.length
-					);
-
-					destinationFolderCachedData = global.apolloClient.readQuery<
-						GetChildrenQuery,
-						GetChildrenQueryVariables
-					>({
-						query: GET_CHILDREN,
-						variables: getChildrenVariables(destinationFolder.id)
-					});
-
-					expect(destinationFolderCachedData).toBeNull();
-				});
-			});
-		});
-
-		test('refetch filter if not all pages are loaded and all nodes are trashed', async () => {
-			const firstPage = populateNodes(NODES_LOAD_LIMIT);
-			forEach(firstPage, (node) => {
-				// eslint-disable-next-line no-param-reassign
-				node.permissions.can_write_file = true;
-				// eslint-disable-next-line no-param-reassign
-				node.permissions.can_write_folder = true;
-			});
-			const secondPage = populateNodes(NODES_LOAD_LIMIT);
-			forEach(secondPage, (node) => {
-				// eslint-disable-next-line no-param-reassign
-				node.permissions.can_write_file = true;
-				// eslint-disable-next-line no-param-reassign
-				node.permissions.can_write_folder = true;
-			});
-			const nodesToTrash = map(firstPage, (node) => node.id);
-
-			const mocks = [
-				mockFindNodes(
-					getFindNodesVariables({ flagged: true, folder_id: ROOTS.LOCAL_ROOT, cascade: true }),
-					firstPage
-				),
-				mockTrashNodes({ node_ids: nodesToTrash }, nodesToTrash),
-				mockFindNodes(
-					getFindNodesVariables({ flagged: true, folder_id: ROOTS.LOCAL_ROOT, cascade: true }),
-					secondPage
-				)
-			];
-
-			render(<FilterList flagged trashed={false} cascade />, { mocks });
-
-			await screen.findByText(firstPage[0].name);
-			expect(screen.getByText(firstPage[0].name)).toBeVisible();
-			expect(screen.getByText((last(firstPage) as Node).name)).toBeVisible();
-			expect(screen.queryByText(secondPage[0].name)).not.toBeInTheDocument();
-
-			// select all loaded nodes
-			selectNodes(nodesToTrash);
-			// check that all wanted items are selected
-			expect(screen.getAllByTestId('checkedAvatar')).toHaveLength(firstPage.length);
-			expect(screen.getByTestId('icon: MoreVertical')).toBeVisible();
-			const trashAction = await screen.findByTestId('icon: Trash2Outline');
-			expect(trashAction).toBeVisible();
-			expect(trashAction).not.toHaveAttribute('disabled', '');
-			userEvent.click(trashAction);
-			await waitForElementToBeRemoved(screen.queryByText(firstPage[0].name));
-			const snackbar = await screen.findByText(/item moved to trash/i);
-			await waitForElementToBeRemoved(snackbar);
-			await screen.findByText(secondPage[0].name);
-			expect(screen.getByText(secondPage[0].name)).toBeVisible();
-			expect(screen.queryByText(firstPage[0].name)).not.toBeInTheDocument();
-			expect(screen.queryByText((last(firstPage) as Node).name)).not.toBeInTheDocument();
-		}, 60000);
-
-		test('refetch filter if not all pages are loaded and all nodes are unflagged', async () => {
-			const firstPage = populateNodes(NODES_LOAD_LIMIT);
-			forEach(firstPage, (node) => {
-				// eslint-disable-next-line no-param-reassign
-				node.flagged = true;
-			});
-			const secondPage = populateNodes(NODES_LOAD_LIMIT);
-			forEach(secondPage, (node) => {
-				// eslint-disable-next-line no-param-reassign
-				node.flagged = true;
-			});
-			const nodesToUnflag = map(firstPage, (node) => node.id);
-
-			const mocks = [
-				mockFindNodes(
-					getFindNodesVariables({ flagged: true, folder_id: ROOTS.LOCAL_ROOT, cascade: true }),
-					firstPage
-				),
-				mockFlagNodes({ node_ids: nodesToUnflag, flag: false }, nodesToUnflag),
-				mockFindNodes(
-					getFindNodesVariables({ flagged: true, folder_id: ROOTS.LOCAL_ROOT, cascade: true }),
-					secondPage
-				)
-			];
-
-			render(<FilterList flagged trashed={false} cascade />, { mocks });
-
-			await screen.findByText(firstPage[0].name);
-			expect(screen.getByText(firstPage[0].name)).toBeVisible();
-			expect(screen.getByText((last(firstPage) as Node).name)).toBeVisible();
-			expect(screen.queryByText(secondPage[0].name)).not.toBeInTheDocument();
-
-			// select all loaded nodes
-			selectNodes(nodesToUnflag);
-			// check that all wanted items are selected
-			expect(screen.getAllByTestId('checkedAvatar')).toHaveLength(firstPage.length);
-			expect(screen.getByTestId('icon: MoreVertical')).toBeVisible();
-			userEvent.click(screen.getByTestId('icon: MoreVertical'));
-			const unflagAction = await screen.findByText(actionRegexp.unflag);
-			expect(unflagAction).toBeVisible();
-			expect(unflagAction).not.toHaveAttribute('disabled', '');
-			userEvent.click(unflagAction);
-			await waitForElementToBeRemoved(screen.queryByText(firstPage[0].name));
-			await screen.findByText(secondPage[0].name);
-			expect(screen.getByText(secondPage[0].name)).toBeVisible();
-			expect(screen.queryByText(firstPage[0].name)).not.toBeInTheDocument();
-			expect(screen.queryByText((last(firstPage) as Node).name)).not.toBeInTheDocument();
-		}, 60000);
-
-		test('refetch trash filter if not all pages are loaded and all nodes are restored', async () => {
-			const firstPage = populateNodes(NODES_LOAD_LIMIT);
-			forEach(firstPage, (node) => {
-				// eslint-disable-next-line no-param-reassign
-				node.rootId = ROOTS.TRASH;
-				// eslint-disable-next-line no-param-reassign
-				node.permissions.can_write_file = true;
-				// eslint-disable-next-line no-param-reassign
-				node.permissions.can_write_folder = true;
-			});
-			const secondPage = populateNodes(NODES_LOAD_LIMIT);
-			forEach(secondPage, (node) => {
-				// eslint-disable-next-line no-param-reassign
-				node.rootId = ROOTS.TRASH;
-				// eslint-disable-next-line no-param-reassign
-				node.permissions.can_write_file = true;
-				// eslint-disable-next-line no-param-reassign
-				node.permissions.can_write_folder = true;
-			});
-			const nodesToRestore = map(firstPage, (node) => node.id);
-
-			const mocks = [
-				mockFindNodes(getFindNodesVariables({ folder_id: ROOTS.TRASH, cascade: false }), firstPage),
-				mockRestoreNodes({ node_ids: nodesToRestore }, firstPage),
-				mockFindNodes(getFindNodesVariables({ folder_id: ROOTS.TRASH, cascade: false }), secondPage)
-			];
-
-			render(<FilterList trashed cascade={false} />, { mocks });
-
-			await screen.findByText(firstPage[0].name);
-			expect(screen.getByText(firstPage[0].name)).toBeVisible();
-			expect(screen.getByText((last(firstPage) as Node).name)).toBeVisible();
-			expect(screen.queryByText(secondPage[0].name)).not.toBeInTheDocument();
-
-			// select all loaded nodes
-			selectNodes(nodesToRestore);
-			// check that all wanted items are selected
-			expect(screen.getAllByTestId('checkedAvatar')).toHaveLength(firstPage.length);
-			expect(screen.getByTestId('icon: MoreVertical')).toBeVisible();
-			userEvent.click(screen.getByTestId('icon: MoreVertical'));
-			const restoreAction = await screen.findByTestId('icon: RestoreOutline');
-			expect(restoreAction).toBeVisible();
-			expect(restoreAction).not.toHaveAttribute('disabled', '');
-			userEvent.click(restoreAction);
-			await waitForElementToBeRemoved(screen.queryByText(firstPage[0].name));
-			const snackbar = await screen.findByText(/^success$/i);
-			await waitForElementToBeRemoved(snackbar);
-			await screen.findByText(secondPage[0].name);
-			expect(screen.getByText(secondPage[0].name)).toBeVisible();
-			expect(screen.queryByText(firstPage[0].name)).not.toBeInTheDocument();
-			expect(screen.queryByText((last(firstPage) as Node).name)).not.toBeInTheDocument();
-		}, 60000);
-
-		test('refetch trash filter if not all pages are loaded and all nodes are deleted permanently', async () => {
-			const firstPage = populateNodes(NODES_LOAD_LIMIT);
-			forEach(firstPage, (mockedNode) => {
-				mockedNode.rootId = ROOTS.TRASH;
-				mockedNode.permissions.can_delete = true;
-			});
-			const secondPage = populateNodes(NODES_LOAD_LIMIT);
-			forEach(secondPage, (mockedNode) => {
-				mockedNode.rootId = ROOTS.TRASH;
-				mockedNode.permissions.can_delete = true;
-			});
-			const nodesToDelete = map(firstPage, (node) => node.id);
-
-			const mocks = [
-				mockFindNodes(getFindNodesVariables({ folder_id: ROOTS.TRASH, cascade: false }), firstPage),
-				mockDeletePermanently({ node_ids: nodesToDelete }, nodesToDelete),
-				mockFindNodes(getFindNodesVariables({ folder_id: ROOTS.TRASH, cascade: false }), secondPage)
-			];
-
-			render(<FilterList trashed cascade={false} />, { mocks });
-
-			await screen.findByText(firstPage[0].name);
-			expect(screen.getByText(firstPage[0].name)).toBeVisible();
-			expect(screen.getByText((last(firstPage) as Node).name)).toBeVisible();
-			expect(screen.queryByText(secondPage[0].name)).not.toBeInTheDocument();
-
-			// select all loaded nodes
-			selectNodes(nodesToDelete);
-			// check that all wanted items are selected
-			expect(screen.getAllByTestId('checkedAvatar')).toHaveLength(firstPage.length);
-			expect(screen.getByTestId('icon: MoreVertical')).toBeVisible();
-			userEvent.click(screen.getByTestId('icon: MoreVertical'));
-			const deletePermanentlyAction = await screen.findByTestId('icon: DeletePermanentlyOutline');
-			expect(deletePermanentlyAction).toBeVisible();
-			expect(deletePermanentlyAction).not.toHaveAttribute('disabled', '');
-			userEvent.click(deletePermanentlyAction);
-			const confirmDeleteButton = await screen.findByRole('button', {
-				name: actionRegexp.deletePermanently
-			});
-			userEvent.click(confirmDeleteButton);
-			await waitForElementToBeRemoved(screen.queryByText(firstPage[0].name));
-			const snackbar = await screen.findByText(/^success$/i);
-			await waitForElementToBeRemoved(snackbar);
-			await screen.findByText(secondPage[0].name);
-			expect(screen.getByText(secondPage[0].name)).toBeVisible();
-			expect(screen.queryByText(firstPage[0].name)).not.toBeInTheDocument();
-			expect(screen.queryByText((last(firstPage) as Node).name)).not.toBeInTheDocument();
-		}, 60000);
-	});
-
-	describe('Drag and drop', () => {
-		test('Drag of files in a filter shows upload dropzone with dropzone message. Drop triggers upload in local root', async () => {
-			const currentFilter = populateNodes(5, 'File');
-			const localRoot = populateFolder(0, ROOTS.LOCAL_ROOT);
-			const uploadedFiles = populateNodes(2, 'File') as FilesFile[];
-			const files: File[] = [];
-			forEach(uploadedFiles, (file) => {
-				// eslint-disable-next-line no-param-reassign
-				file.parent = localRoot;
-				files.push(new File(['(⌐□_□)'], file.name, { type: file.mime_type }));
-			});
-			let reqIndex = 0;
-
-			// write local root data in cache as if it was already loaded
-			const getChildrenMockedQuery = mockGetChildren(getChildrenVariables(localRoot.id), localRoot);
-			global.apolloClient.cache.writeQuery<GetChildrenQuery, GetChildrenQueryVariables>({
-				...getChildrenMockedQuery.request,
-				data: {
-					getNode: localRoot
-				}
-			});
-
-			server.use(
-				graphql.query<GetChildQuery, GetChildQueryVariables>('getChild', (req, res, ctx) => {
-					const { node_id: id } = req.variables;
-					const result = (reqIndex < uploadedFiles.length && uploadedFiles[reqIndex]) || null;
-					if (result) {
-						result.id = id;
-						reqIndex += 1;
-					}
-					return res(ctx.data({ getNode: result }));
-				})
-			);
-			const mocks = [
-				mockFindNodes(
-					getFindNodesVariables({
-						shared_with_me: true,
-						folder_id: ROOTS.LOCAL_ROOT,
-						cascade: false
-					}),
-					currentFilter
-				)
-			];
-
-			const dataTransferObj = {
-				types: ['Files'],
-				files
-			};
-
-			render(<FilterList sharedWithMe trashed={false} canUploadFile cascade={false} />, { mocks });
-
-			await screen.findByText(currentFilter[0].name);
-
-			fireEvent.dragEnter(screen.getByText(currentFilter[0].name), {
-				dataTransfer: dataTransferObj
-			});
-
-			await screen.findByTestId('dropzone-overlay');
-			expect(
-				screen.getByText(/Drop here your attachments to quick-add them to your Home/m)
-			).toBeVisible();
-
-			fireEvent.drop(screen.getByText(currentFilter[0].name), {
-				dataTransfer: dataTransferObj
-			});
-
-			const snackbar = await screen.findByText(/upload occurred in Files' home/i);
-			await waitForElementToBeRemoved(snackbar);
-
-			expect(screen.getAllByTestId('node-item', { exact: false })).toHaveLength(
-				currentFilter.length
-			);
-			expect(screen.queryByText(/Drop here your attachments/m)).not.toBeInTheDocument();
-
-			await waitFor(() => {
-				const localRootCachedData = global.apolloClient.readQuery<
-					GetChildrenQuery,
-					GetChildrenQueryVariables
-				>(getChildrenMockedQuery.request);
-				return expect(
-					(localRootCachedData?.getNode as Maybe<Folder> | undefined)?.children || []
-				).toHaveLength(uploadedFiles.length);
-			});
-		});
-
-		test('Drag of files in trash filter shows upload dropzone with dropzone message "not allowed"', async () => {
-			const currentFilter = populateNodes(5);
-			const localRoot = populateFolder(0, ROOTS.LOCAL_ROOT);
-			const uploadedFiles = populateNodes(2, 'File') as FilesFile[];
-			const files: File[] = [];
-			forEach(uploadedFiles, (file) => {
-				// eslint-disable-next-line no-param-reassign
-				file.parent = localRoot;
-				files.push(new File(['(⌐□_□)'], file.name, { type: file.mime_type }));
-			});
-			let reqIndex = 0;
-
-			// write local root data in cache as if it was already loaded
-			const getChildrenMockedQuery = mockGetChildren(getChildrenVariables(localRoot.id), localRoot);
-			global.apolloClient.cache.writeQuery<GetChildrenQuery, GetChildrenQueryVariables>({
-				...getChildrenMockedQuery.request,
-				data: {
-					getNode: localRoot
-				}
-			});
-
-			server.use(
-				graphql.query<GetChildQuery, GetChildQueryVariables>('getChild', (req, res, ctx) => {
-					const { node_id: id } = req.variables;
-					const result = (reqIndex < uploadedFiles.length && uploadedFiles[reqIndex]) || null;
-					if (result) {
-						result.id = id;
-						reqIndex += 1;
-					}
-					return res(ctx.data({ getNode: result }));
-				})
-			);
-			const mocks = [
-				mockFindNodes(
-					getFindNodesVariables({ shared_with_me: false, folder_id: ROOTS.TRASH, cascade: false }),
-					currentFilter
-				)
-			];
-
-			const dataTransferObj = {
-				types: ['Files'],
-				files
-			};
-
-			render(
-				<Route path="/filter/:filter">
-					<FilterList sharedWithMe={false} trashed canUploadFile={false} cascade={false} />
-				</Route>,
-				{
-					mocks,
-					initialRouterEntries: ['/filter/myTrash']
-				}
-			);
-
-			await screen.findByText(currentFilter[0].name);
-
-			fireEvent.dragEnter(screen.getByText(currentFilter[0].name), {
-				dataTransfer: dataTransferObj
-			});
-
-			await screen.findByTestId('dropzone-overlay');
-			expect(screen.getByText(/You cannot drop an attachment in this area/im)).toBeVisible();
-
-			fireEvent.drop(screen.getByText(currentFilter[0].name), {
-				dataTransfer: dataTransferObj
-			});
-
-			expect(screen.getAllByTestId('node-item', { exact: false })).toHaveLength(
-				currentFilter.length
-			);
-			expect(
-				screen.queryByText(/You cannot drop an attachment in this area/m)
-			).not.toBeInTheDocument();
-
-			expect(reqIndex).toBe(0);
-			const localRootCachedData = global.apolloClient.readQuery<
-				GetChildrenQuery,
-				GetChildrenQueryVariables
-			>(getChildrenMockedQuery.request);
-			expect(localRootCachedData?.getNode || null).not.toBeNull();
-			expect((localRootCachedData?.getNode as Folder).children).toHaveLength(0);
-		});
-
-		test('Drag of files in a folder node with right permissions inside a filter shows upload dropzone of the list item. Drop triggers upload in list item folder', async () => {
-			const currentFilter = populateNodes(2);
-			const destinationFolder = populateFolder();
-			destinationFolder.permissions.can_write_file = true;
-			currentFilter.push(destinationFolder);
-			const uploadedFiles = populateNodes(2, 'File') as FilesFile[];
-			const files: File[] = [];
-			forEach(uploadedFiles, (file) => {
-				// eslint-disable-next-line no-param-reassign
-				file.parent = destinationFolder;
-				files.push(new File(['(⌐□_□)'], file.name, { type: file.mime_type }));
-			});
-			let reqIndex = 0;
-
-			server.use(
-				graphql.query<GetChildQuery, GetChildQueryVariables>('getChild', (req, res, ctx) => {
-					const { node_id: id } = req.variables;
-					const result = (reqIndex < uploadedFiles.length && uploadedFiles[reqIndex]) || null;
-					if (result) {
-						result.id = id;
-						reqIndex += 1;
-					}
-					return res(ctx.data({ getNode: result || null }));
-				})
-			);
-			const mocks = [
-				mockFindNodes(
-					getFindNodesVariables({
-						shared_with_me: true,
-						folder_id: ROOTS.LOCAL_ROOT,
-						cascade: true
-					}),
-					currentFilter
-				)
-			];
-
-			const dataTransferObj = {
-				types: ['Files'],
-				files
-			};
-
-			render(<FilterList trashed={false} sharedWithMe cascade canUploadFile />, { mocks });
-
-			await screen.findByText(destinationFolder.name);
-
-			fireEvent.dragEnter(screen.getByText(destinationFolder.name), {
-				dataTransfer: dataTransferObj
-			});
-
-			await screen.findByTestId('dropzone-overlay');
-			expect(
-				screen.queryByText(/Drop here your attachments to quick-add them to this folder/m)
-			).not.toBeInTheDocument();
-
-			fireEvent.drop(screen.getByText(destinationFolder.name), {
-				dataTransfer: dataTransferObj
-			});
-
-			const snackbar = await screen.findByText(
-				new RegExp(`Upload occurred in ${destinationFolder.name}`, 'i')
-			);
-			await waitForElementToBeRemoved(snackbar);
-			expect(screen.queryByTestId('dropzone-overlay')).not.toBeInTheDocument();
-		});
-
-		test('Drag of files in a folder node without right permissions inside a filter shows upload dropzone of the list item. Drop does nothing', async () => {
-			const currentFilter = populateNodes(2);
-			const destinationFolder = populateFolder();
-			destinationFolder.permissions.can_write_file = false;
-			currentFilter.push(destinationFolder);
-			const uploadedFiles = populateNodes(2, 'File') as FilesFile[];
-			const files: File[] = [];
-			forEach(uploadedFiles, (file) => {
-				// eslint-disable-next-line no-param-reassign
-				file.parent = destinationFolder;
-				files.push(new File(['(⌐□_□)'], file.name, { type: file.mime_type }));
-			});
-			let reqIndex = 0;
-
-			server.use(
-				graphql.query<GetChildQuery, GetChildQueryVariables>('getChild', (req, res, ctx) => {
-					const { node_id: id } = req.variables;
-					const result = (reqIndex < uploadedFiles.length && uploadedFiles[reqIndex]) || null;
-					if (result) {
-						result.id = id;
-						reqIndex += 1;
-					}
-					return res(ctx.data({ getNode: result }));
-				})
-			);
-			const mocks = [
-				mockFindNodes(getFindNodesVariables({ flagged: true, cascade: true }), currentFilter)
-			];
-
-			const dataTransferObj = {
-				types: ['Files'],
-				files
-			};
-
-			render(<FilterList flagged cascade canUploadFile />, { mocks });
-
-			await screen.findByText(destinationFolder.name);
-
-			fireEvent.dragEnter(screen.getByText(destinationFolder.name), {
-				dataTransfer: dataTransferObj
-			});
-
-			await screen.findByTestId('dropzone-overlay');
-			expect(
-				screen.queryByText(/Drop here your attachments to quick-add them to this folder/m)
-			).not.toBeInTheDocument();
-
-			fireEvent.drop(screen.getByText(destinationFolder.name), {
-				dataTransfer: dataTransferObj
-			});
-
-			expect(screen.queryByTestId('dropzone-overlay')).not.toBeInTheDocument();
-			expect(screen.queryByText(/upload occurred/i)).not.toBeInTheDocument();
-			expect(reqIndex).toBe(0);
-		});
-
-		test('Drag of files in a folder node with right permissions inside a trash filter shows disabled upload dropzone of the trash filter', async () => {
-			const currentFilter = populateNodes(2);
-			const destinationFolder = populateFolder();
-			destinationFolder.permissions.can_write_file = true;
-			currentFilter.push(destinationFolder);
-			const uploadedFiles = populateNodes(2, 'File') as FilesFile[];
-			const files: File[] = [];
-			forEach(uploadedFiles, (file) => {
-				// eslint-disable-next-line no-param-reassign
-				file.parent = destinationFolder;
-				files.push(new File(['(⌐□_□)'], file.name, { type: file.mime_type }));
-			});
-			let reqIndex = 0;
-
-			server.use(
-				graphql.query<GetChildQuery, GetChildQueryVariables>('getChild', (req, res, ctx) => {
-					const { node_id: id } = req.variables;
-					const result = (reqIndex < uploadedFiles.length && uploadedFiles[reqIndex]) || null;
-					if (result) {
-						result.id = id;
-						reqIndex += 1;
-					}
-					return res(ctx.data({ getNode: result }));
-				})
-			);
-			const mocks = [
-				mockFindNodes(
-					getFindNodesVariables({ folder_id: ROOTS.TRASH, cascade: true }),
-					currentFilter
-				)
-			];
-
-			const dataTransferObj = {
-				types: ['Files'],
-				files
-			};
-
-			render(
-				<Route path="/filter/:filter">
-					<FilterList trashed cascade canUploadFile={false} />
-				</Route>,
-				{ mocks, initialRouterEntries: ['/filter/myTrash'] }
-			);
-
-			await screen.findByText(destinationFolder.name);
-
-			fireEvent.dragEnter(screen.getByText(destinationFolder.name), {
-				dataTransfer: dataTransferObj
-			});
-
-			await screen.findByTestId('dropzone-overlay');
-			expect(screen.getByText(/You cannot drop an attachment in this area/im)).toBeVisible();
-
-			fireEvent.drop(screen.getByText(destinationFolder.name), {
-				dataTransfer: dataTransferObj
-			});
-
-			expect(
-				screen.queryByText(/You cannot drop an attachment in this area/m)
-			).not.toBeInTheDocument();
-			expect(reqIndex).toBe(0);
-		});
-
-		test('Drag of a node marked for deletion is not permitted. Dropzone is not shown', async () => {
-			const currentFilter = populateNodes(5);
-			const nodesToDrag = [currentFilter[0]];
-			forEach(nodesToDrag, (mockedNode) => {
-				mockedNode.permissions.can_write_file = true;
-				mockedNode.permissions.can_write_folder = true;
-				mockedNode.parent = populateFolder();
-				mockedNode.parent.permissions.can_write_folder = true;
-				mockedNode.parent.permissions.can_write_file = true;
-				mockedNode.rootId = ROOTS.TRASH;
-			});
-			const destinationFolder = populateFolder();
-			destinationFolder.permissions.can_write_folder = true;
-			destinationFolder.permissions.can_write_file = true;
-			currentFilter.push(destinationFolder);
-
-			const mocks = [
-				mockFindNodes(
-					getFindNodesVariables({ shared_with_me: false, folder_id: ROOTS.TRASH, cascade: false }),
-					currentFilter
-				)
-			];
-
-			let dataTransferData: Record<string, string> = {};
-			let dataTransferTypes: string[] = [];
-			const dataTransfer = (): Partial<DataTransfer> => ({
-				setDragImage: jest.fn(),
-				setData: jest.fn().mockImplementation((type, data) => {
-					dataTransferData[type] = data;
-					dataTransferTypes.includes(type) || dataTransferTypes.push(type);
-				}),
-				getData: jest.fn().mockImplementation((type) => dataTransferData[type]),
-				types: dataTransferTypes,
-				clearData: jest.fn().mockImplementation(() => {
-					dataTransferTypes = [];
-					dataTransferData = {};
-				})
-			});
-
-			render(<FilterList sharedWithMe={false} trashed canUploadFile={false} cascade={false} />, {
-				mocks
-			});
-
-			const itemToDrag = await screen.findByText(currentFilter[0].name);
-
-			fireEvent.dragStart(itemToDrag, { dataTransfer: dataTransfer() });
-			forEach(nodesToDrag, (node) => {
-				const draggedImage = screen.getAllByText(node.name);
-				expect(draggedImage).toHaveLength(2);
-				expect(draggedImage[0]).toHaveAttribute('disabled', '');
-				expect(draggedImage[1]).not.toHaveAttribute('disabled', '');
-			});
-
-			// dropzone is not shown
-			const destinationItem = screen.getByText(destinationFolder.name);
-			fireEvent.dragEnter(destinationItem, { dataTransfer: dataTransfer() });
-			await waitFor(
-				() =>
-					new Promise((resolve) => {
-						setTimeout(resolve, 100);
-					})
-			);
-			expect(screen.queryByTestId('dropzone-overlay')).not.toBeInTheDocument();
-			fireEvent.drop(destinationItem, { dataTransfer: dataTransfer() });
-			fireEvent.dragEnd(itemToDrag, { dataTransfer: dataTransfer() });
-		});
-
-		test('Drag of a node shows move dropzone in other nodes. Dragged node is disabled. Drop triggers move only on folders with right permissions.	Dragged node is not removed from current filter list', async () => {
-			const currentFilter = populateNodes(5);
-			const nodesToDrag = [currentFilter[0]];
-			forEach(nodesToDrag, (mockedNode) => {
-				mockedNode.permissions.can_write_file = true;
-				mockedNode.permissions.can_write_folder = true;
-				mockedNode.parent = populateFolder();
-				mockedNode.parent.permissions.can_write_folder = true;
-				mockedNode.parent.permissions.can_write_file = true;
-			});
-			const destinationFolder = populateFolder();
-			destinationFolder.permissions.can_write_folder = true;
-			destinationFolder.permissions.can_write_file = true;
-			currentFilter.push(destinationFolder);
-			const folderWithoutPermission = populateFolder();
-			folderWithoutPermission.permissions.can_write_folder = false;
-			folderWithoutPermission.permissions.can_write_file = false;
-			currentFilter.push(folderWithoutPermission);
-
-			const mocks = [
-				mockFindNodes(
-					getFindNodesVariables({ flagged: true, folder_id: ROOTS.LOCAL_ROOT, cascade: true }),
-					currentFilter
-				),
-				mockMoveNodes(
-					{
-						node_ids: map(nodesToDrag, (node) => node.id),
-						destination_id: destinationFolder.id
-					},
-					map(nodesToDrag, (node) => ({ ...node, parent: destinationFolder }))
-				)
-			];
-
-			let dataTransferData: Record<string, string> = {};
-			let dataTransferTypes: string[] = [];
-			const dataTransfer = (): Partial<DataTransfer> => ({
-				setDragImage: jest.fn(),
-				setData: jest.fn().mockImplementation((type, data) => {
-					dataTransferData[type] = data;
-					dataTransferTypes.includes(type) || dataTransferTypes.push(type);
-				}),
-				getData: jest.fn().mockImplementation((type) => dataTransferData[type]),
-				types: dataTransferTypes,
-				clearData: jest.fn().mockImplementation(() => {
-					dataTransferTypes = [];
-					dataTransferData = {};
-				})
-			});
-
-			render(<FilterList flagged trashed={false} canUploadFile cascade />, { mocks });
-
-			const itemToDrag = await screen.findByText(nodesToDrag[0].name);
-			fireEvent.dragStart(itemToDrag, { dataTransfer: dataTransfer() });
-			fireEvent.dragEnter(itemToDrag, { dataTransfer: dataTransfer() });
-			await waitFor(
-				() =>
-					new Promise((resolve) => {
-						setTimeout(resolve, 100);
-					})
-			);
-			// two items are visible for the node, the one in the list is disabled, the other one is the one dragged and is not disabled
-			const draggedNodeItems = screen.getAllByText(nodesToDrag[0].name);
-			expect(draggedNodeItems).toHaveLength(2);
-			expect(draggedNodeItems[0]).toHaveAttribute('disabled', '');
-			expect(draggedNodeItems[1]).not.toHaveAttribute('disabled', '');
-			expect(screen.queryByTestId('dropzone-overlay')).not.toBeInTheDocument();
-			fireEvent.dragLeave(itemToDrag, { dataTransfer: dataTransfer() });
-
-			// drag and drop on folder without permissions
-			const folderWithoutPermissionsItem = screen.getByText(folderWithoutPermission.name);
-			fireEvent.dragEnter(folderWithoutPermissionsItem, { dataTransfer: dataTransfer() });
-			await screen.findByTestId('dropzone-overlay');
-			expect(screen.getByTestId('dropzone-overlay')).toBeVisible();
-			expect(screen.queryByText('Drag&Drop Mode')).not.toBeInTheDocument();
-			fireEvent.drop(folderWithoutPermissionsItem, { dataTransfer: dataTransfer() });
-			fireEvent.dragEnd(itemToDrag, { dataTransfer: dataTransfer() });
-
-			expect(screen.queryByTestId('dropzone-overlay')).not.toBeInTheDocument();
-			expect(itemToDrag).toBeVisible();
-			expect(itemToDrag).not.toHaveAttribute('disabled', '');
-
-			// drag and drop on folder with permissions
-			const destinationItem = screen.getByText(destinationFolder.name);
-			fireEvent.dragStart(itemToDrag, { dataTransfer: dataTransfer() });
-			fireEvent.dragEnter(destinationItem, { dataTransfer: dataTransfer() });
-			await screen.findByTestId('dropzone-overlay');
-			expect(screen.getByTestId('dropzone-overlay')).toBeVisible();
-			expect(screen.queryByText('Drag&Drop Mode')).not.toBeInTheDocument();
-			fireEvent.drop(destinationItem, { dataTransfer: dataTransfer() });
-			fireEvent.dragEnd(itemToDrag, { dataTransfer: dataTransfer() });
-			const snackbar = await screen.findByText(/item moved/i);
-			await waitForElementToBeRemoved(snackbar);
-			expect(screen.queryByTestId('dropzone-overlay')).not.toBeInTheDocument();
-			expect(screen.getByText(nodesToDrag[0].name)).toBeInTheDocument();
-			expect(screen.getByText(nodesToDrag[0].name)).toBeVisible();
-			expect(screen.getByText(nodesToDrag[0].name)).not.toHaveAttribute('disabled', '');
-		});
-
-		test('Drag of a node without move permissions cause no dropzone to be shown', async () => {
-			const currentFilter = populateNodes(5);
-			const nodesToDrag = [currentFilter[0]];
-			forEach(nodesToDrag, (mockedNode) => {
-				mockedNode.permissions.can_write_file = false;
-				mockedNode.permissions.can_write_folder = false;
-				mockedNode.parent = populateFolder();
-				mockedNode.parent.permissions.can_write_folder = true;
-				mockedNode.parent.permissions.can_write_file = true;
-			});
-			const destinationFolder = populateFolder();
-			destinationFolder.permissions.can_write_folder = true;
-			destinationFolder.permissions.can_write_file = true;
-			currentFilter.push(destinationFolder);
-			const folderWithoutPermission = populateFolder();
-			folderWithoutPermission.permissions.can_write_folder = false;
-			folderWithoutPermission.permissions.can_write_file = false;
-			currentFilter.push(folderWithoutPermission);
-
-			const mocks = [
-				mockFindNodes(
-					getFindNodesVariables({ flagged: true, folder_id: ROOTS.LOCAL_ROOT, cascade: true }),
-					currentFilter
-				)
-			];
-
-			let dataTransferData: Record<string, string> = {};
-			let dataTransferTypes: string[] = [];
-			const dataTransfer = (): Partial<DataTransfer> => ({
-				setDragImage: jest.fn(),
-				setData: jest.fn().mockImplementation((type, data) => {
-					dataTransferData[type] = data;
-					dataTransferTypes.includes(type) || dataTransferTypes.push(type);
-				}),
-				getData: jest.fn().mockImplementation((type) => dataTransferData[type]),
-				types: dataTransferTypes,
-				clearData: jest.fn().mockImplementation(() => {
-					dataTransferTypes = [];
-					dataTransferData = {};
-				})
-			});
-
-			render(<FilterList flagged trashed={false} canUploadFile cascade />, { mocks });
-
-			const itemToDrag = await screen.findByText(nodesToDrag[0].name);
-			fireEvent.dragStart(itemToDrag, { dataTransfer: dataTransfer() });
-			fireEvent.dragEnter(itemToDrag, { dataTransfer: dataTransfer() });
-			await waitFor(
-				() =>
-					new Promise((resolve) => {
-						setTimeout(resolve, 100);
-					})
-			);
-			// two items are visible for the node, the one in the list is disabled, the other one is the one dragged and is not disabled
-			const draggedNodeItems = screen.getAllByText(nodesToDrag[0].name);
-			expect(draggedNodeItems).toHaveLength(2);
-			expect(draggedNodeItems[0]).toHaveAttribute('disabled', '');
-			expect(draggedNodeItems[1]).not.toHaveAttribute('disabled', '');
-			expect(screen.queryByTestId('dropzone-overlay')).not.toBeInTheDocument();
-			fireEvent.dragLeave(itemToDrag, { dataTransfer: dataTransfer() });
-
-			// drag and drop on folder without permissions. Overlay is not shown.
-			const folderWithoutPermissionsItem = screen.getByText(folderWithoutPermission.name);
-			fireEvent.dragEnter(folderWithoutPermissionsItem, { dataTransfer: dataTransfer() });
-			await waitFor(
-				() =>
-					new Promise((resolve) => {
-						setTimeout(resolve, 100);
-					})
-			);
-			expect(screen.queryByTestId('dropzone-overlay')).not.toBeInTheDocument();
-			fireEvent.drop(folderWithoutPermissionsItem, { dataTransfer: dataTransfer() });
-			fireEvent.dragEnd(itemToDrag, { dataTransfer: dataTransfer() });
-			expect(itemToDrag).toBeVisible();
-			expect(itemToDrag).not.toHaveAttribute('disabled', '');
-
-			// drag and drop on folder with permissions. Overlay is not shown.
-			const destinationItem = screen.getByText(destinationFolder.name);
-			fireEvent.dragStart(itemToDrag, { dataTransfer: dataTransfer() });
-			fireEvent.dragEnter(destinationItem, { dataTransfer: dataTransfer() });
-			await waitFor(
-				() =>
-					new Promise((resolve) => {
-						setTimeout(resolve, 100);
-					})
-			);
-			expect(screen.queryByTestId('dropzone-overlay')).not.toBeInTheDocument();
-			fireEvent.drop(destinationItem, { dataTransfer: dataTransfer() });
-			fireEvent.dragEnd(itemToDrag, { dataTransfer: dataTransfer() });
-			expect(itemToDrag).toBeVisible();
-			expect(itemToDrag).not.toHaveAttribute('disabled', '');
-		});
-
-		test('Drag of multiple nodes is not permitted', async () => {
-			const currentFilter = populateNodes(5);
-			const nodesToDrag = [...currentFilter];
-			const parent = populateFolder();
-			parent.permissions.can_write_folder = true;
-			parent.permissions.can_write_file = true;
-			forEach(nodesToDrag, (mockedNode) => {
-				mockedNode.permissions.can_write_file = true;
-				mockedNode.permissions.can_write_folder = true;
-				mockedNode.parent = parent;
-			});
-			const destinationFolder = populateFolder();
-			destinationFolder.permissions.can_write_folder = true;
-			destinationFolder.permissions.can_write_file = true;
-			destinationFolder.parent = parent;
-			currentFilter.push(destinationFolder);
-
-			const mocks = [
-				mockFindNodes(
-					getFindNodesVariables({ flagged: true, folder_id: ROOTS.LOCAL_ROOT, cascade: true }),
-					currentFilter
-				),
-				mockMoveNodes(
-					{
-						node_ids: map(nodesToDrag, (node) => node.id),
-						destination_id: destinationFolder.id
-					},
-					map(nodesToDrag, (node) => ({ ...node, parent: destinationFolder }))
-				)
-			];
-
-			let dataTransferData: Record<string, string> = {};
-			let dataTransferTypes: string[] = [];
-			const dataTransfer = (): Partial<DataTransfer> => ({
-				setDragImage: jest.fn(),
-				setData: jest.fn().mockImplementation((type, data) => {
-					dataTransferData[type] = data;
-					dataTransferTypes.includes(type) || dataTransferTypes.push(type);
-				}),
-				getData: jest.fn().mockImplementation((type) => dataTransferData[type]),
-				types: dataTransferTypes,
-				clearData: jest.fn().mockImplementation(() => {
-					dataTransferTypes = [];
-					dataTransferData = {};
-				})
-			});
-
-			render(
-				<Route path="/filter/:filter">
-					<FilterList flagged trashed={false} canUploadFile cascade />
-				</Route>,
-				{
-					mocks,
-					initialRouterEntries: ['/filter/flagged']
-				}
-			);
-
-			const itemToDrag = await screen.findByText(nodesToDrag[0].name);
-			await selectNodes(map(nodesToDrag, (node) => node.id));
-			// check that all wanted items are selected
-			expect(screen.getAllByTestId('checkedAvatar')).toHaveLength(nodesToDrag.length);
-
-			fireEvent.dragStart(itemToDrag, { dataTransfer: dataTransfer() });
-			forEach(nodesToDrag, (node) => {
-				const draggedImage = screen.getAllByText(node.name);
-				expect(draggedImage).toHaveLength(2);
-				expect(draggedImage[0]).toHaveAttribute('disabled', '');
-				expect(draggedImage[1]).not.toHaveAttribute('disabled', '');
-			});
-
-			// dropzone is not shown
-			const destinationItem = screen.getByText(destinationFolder.name);
-			fireEvent.dragEnter(destinationItem, { dataTransfer: dataTransfer() });
-			await waitFor(
-				() =>
-					new Promise((resolve) => {
-						setTimeout(resolve, 100);
-					})
-			);
-			expect(screen.queryByTestId('dropzone-overlay')).not.toBeInTheDocument();
-			fireEvent.drop(destinationItem, { dataTransfer: dataTransfer() });
-			fireEvent.dragEnd(itemToDrag, { dataTransfer: dataTransfer() });
-
-			// selection mode stays active
-			expect(screen.getAllByTestId('checkedAvatar')).toHaveLength(nodesToDrag.length);
-		});
-=======
->>>>>>> ec3f15b1
 	});
 
 	describe('Trash filter', () => {
