--- conflicted
+++ resolved
@@ -68,41 +68,21 @@
 				expect(screen.getByTestId('checkedAvatar')).toBeInTheDocument();
 				expect(screen.getByTestId('icon: MoreVertical')).toBeVisible();
 				userEvent.click(screen.getByTestId('icon: MoreVertical'));
-<<<<<<< HEAD
-				let moveAction = await screen.findByText(actionRegexp.move);
-				expect(moveAction).toBeVisible();
-				expect(moveAction).toHaveAttribute('disabled', '');
-=======
 				await screen.findByText(actionRegexp.copy);
 				expect(screen.queryByText(actionRegexp.move)).not.toBeInTheDocument();
->>>>>>> f7753cfd
 				// activate selection mode by selecting items
 				selectNodes([file.id, folder.id]);
 				// check that all wanted items are selected
 				expect(screen.getByTestId('checkedAvatar')).toBeInTheDocument();
-<<<<<<< HEAD
-				expect(screen.getByTestId('icon: MoreVertical')).toBeVisible();
-				userEvent.click(screen.getByTestId('icon: MoreVertical'));
-				moveAction = await screen.findByText(actionRegexp.move);
-				expect(moveAction).toBeVisible();
-				expect(moveAction).toHaveAttribute('disabled', '');
-=======
 				expect(screen.queryByTestId('icon: MoreVertical')).not.toBeInTheDocument();
 				expect(screen.queryByTestId(iconRegexp.move)).not.toBeInTheDocument();
->>>>>>> f7753cfd
 				// activate selection mode by selecting items
 				selectNodes([folder.id, node.id]);
 				// check that all wanted items are selected
 				expect(screen.getByTestId('checkedAvatar')).toBeInTheDocument();
 				expect(screen.getByTestId('icon: MoreVertical')).toBeVisible();
 				userEvent.click(screen.getByTestId('icon: MoreVertical'));
-<<<<<<< HEAD
-				moveAction = await screen.findByText(actionRegexp.move);
-				expect(moveAction).toBeVisible();
-				expect(moveAction).not.toHaveAttribute('disabled', '');
-=======
 				expect(await screen.findByText(actionRegexp.move)).toBeInTheDocument();
->>>>>>> f7753cfd
 			});
 
 			test('Move is disabled when multiple files are selected', async () => {
@@ -125,16 +105,8 @@
 
 				// check that all wanted items are selected
 				expect(screen.getAllByTestId('checkedAvatar')).toHaveLength(2);
-<<<<<<< HEAD
-				expect(screen.getByTestId('icon: MoreVertical')).toBeVisible();
-				userEvent.click(screen.getByTestId('icon: MoreVertical'));
-				const moveAction = await screen.findByText(actionRegexp.move);
-				expect(moveAction).toBeVisible();
-				expect(moveAction).toHaveAttribute('disabled', '');
-=======
 				expect(screen.queryByText(iconRegexp.move)).not.toBeInTheDocument();
 				// TODO improve when popper selector will be available
->>>>>>> f7753cfd
 			});
 
 			test('Move is disabled if node has no parent or parent has not right permissions', async () => {
@@ -164,49 +136,31 @@
 				expect(screen.getByTestId('checkedAvatar')).toBeInTheDocument();
 				expect(screen.getByTestId('icon: MoreVertical')).toBeVisible();
 				userEvent.click(screen.getByTestId('icon: MoreVertical'));
-<<<<<<< HEAD
-				let moveAction = await screen.findByText(actionRegexp.move);
-				expect(moveAction).toBeVisible();
-				expect(moveAction).toHaveAttribute('disabled', '');
-=======
 
 				await screen.findByText(actionRegexp.copy);
 
 				expect(screen.queryByText(actionRegexp.move)).not.toBeInTheDocument();
 				expect(screen.queryByTestId(iconRegexp.move)).not.toBeInTheDocument();
->>>>>>> f7753cfd
 				// activate selection mode by selecting items
 				selectNodes([file.id, folder.id]);
 				// check that all wanted items are selected
 				expect(screen.getByTestId('checkedAvatar')).toBeInTheDocument();
 				expect(screen.getByTestId('icon: MoreVertical')).toBeVisible();
 				userEvent.click(screen.getByTestId('icon: MoreVertical'));
-<<<<<<< HEAD
-				moveAction = await screen.findByText(actionRegexp.move);
-				expect(moveAction).toBeVisible();
-				expect(moveAction).toHaveAttribute('disabled', '');
-=======
 
 				await screen.findByText(actionRegexp.moveToTrash);
 				expect(screen.queryByText(actionRegexp.move)).not.toBeInTheDocument();
 				expect(screen.queryByTestId(iconRegexp.move)).not.toBeInTheDocument();
 
->>>>>>> f7753cfd
 				// activate selection mode by selecting items
 				selectNodes([folder.id, node.id]);
 				// check that all wanted items are selected
 				expect(screen.getByTestId('checkedAvatar')).toBeInTheDocument();
 				expect(screen.getByTestId('icon: MoreVertical')).toBeVisible();
 				userEvent.click(screen.getByTestId('icon: MoreVertical'));
-<<<<<<< HEAD
-				moveAction = await screen.findByText(actionRegexp.move);
-				expect(moveAction).toBeVisible();
-				expect(moveAction).toHaveAttribute('disabled', '');
-=======
 				await screen.findByText(actionRegexp.moveToTrash);
 				expect(screen.queryByText(actionRegexp.move)).not.toBeInTheDocument();
 				expect(screen.queryByTestId(iconRegexp.move)).not.toBeInTheDocument();
->>>>>>> f7753cfd
 			});
 
 			test('Move open modal showing parent folder content. Confirm action close the modal, leave moved items in filter list and clear cached data for destination folder', async () => {
@@ -339,30 +293,18 @@
 				// right click to open contextual menu on file without permission
 				const fileItem = await screen.findByText(file.name);
 				fireEvent.contextMenu(fileItem);
-<<<<<<< HEAD
-				let moveAction = await screen.findByText(actionRegexp.move);
-				expect(moveAction).toBeVisible();
-				expect(moveAction).toHaveAttribute('disabled', '');
+				await screen.findByText(actionRegexp.manageShares);
+
+				expect(screen.queryByText(actionRegexp.move)).not.toBeInTheDocument();
+
 				// right click to open contextual menu on folder without permission
 				const folderItem = await screen.findByText(folder.name);
 				fireEvent.contextMenu(folderItem);
-				moveAction = await screen.findByText(actionRegexp.move);
-				expect(moveAction).toBeVisible();
-				expect(moveAction).toHaveAttribute('disabled', '');
-=======
+
 				await screen.findByText(actionRegexp.manageShares);
 
 				expect(screen.queryByText(actionRegexp.move)).not.toBeInTheDocument();
 
-				// right click to open contextual menu on folder without permission
-				const folderItem = await screen.findByText(folder.name);
-				fireEvent.contextMenu(folderItem);
-
-				await screen.findByText(actionRegexp.manageShares);
-
-				expect(screen.queryByText(actionRegexp.move)).not.toBeInTheDocument();
-
->>>>>>> f7753cfd
 				// right click to open contextual menu on node with permission
 				const nodeItem = await screen.findByText(node.name);
 				fireEvent.contextMenu(nodeItem);
