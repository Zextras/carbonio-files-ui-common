/*
 * SPDX-FileCopyrightText: 2022 Zextras <https://www.zextras.com>
 *
 * SPDX-License-Identifier: AGPL-3.0-only
 */

/* eslint-disable arrow-body-style,camelcase */

import React, { useCallback, useContext, useMemo } from 'react';

<<<<<<< HEAD
import {
	Container,
	Dropdown,
	DropdownItem,
	IconButton,
	Padding,
	Tooltip
} from '@zextras/carbonio-design-system';
import difference from 'lodash/difference';
=======
import { Container, Dropdown, IconButton, Padding, Tooltip } from '@zextras/carbonio-design-system';
import { PreviewsManagerContext } from '@zextras/carbonio-ui-preview';
import drop from 'lodash/drop';
import includes from 'lodash/includes';
>>>>>>> f7753cfd
import map from 'lodash/map';
import take from 'lodash/take';
import { useTranslation } from 'react-i18next';

import { useActiveNode } from '../../../hooks/useActiveNode';
import { useSendViaMail } from '../../../hooks/useSendViaMail';
import useUserInfo from '../../../hooks/useUserInfo';
import { DISPLAYER_TABS, PREVIEW_TYPE } from '../../constants';
import { useDeleteNodesMutation } from '../../hooks/graphql/mutations/useDeleteNodesMutation';
import { useFlagNodesMutation } from '../../hooks/graphql/mutations/useFlagNodesMutation';
import { useRestoreNodesMutation } from '../../hooks/graphql/mutations/useRestoreNodesMutation';
import { useTrashNodesMutation } from '../../hooks/graphql/mutations/useTrashNodesMutation';
import { useUpdateNodeMutation } from '../../hooks/graphql/mutations/useUpdateNodeMutation';
import { useCopyModal } from '../../hooks/modals/useCopyModal';
import { useDeletePermanentlyModal } from '../../hooks/modals/useDeletePermanentlyModal';
import { useMoveModal } from '../../hooks/modals/useMoveModal';
import { useRenameModal } from '../../hooks/modals/useRenameModal';
import { Action, GetNodeParentType } from '../../types/common';
import { File, MakeOptional, Node } from '../../types/graphql/types';
import {
	ActionItem,
	ActionsFactoryNodeType,
	buildActionItems,
	getAllPermittedActions,
	isFile
} from '../../utils/ActionsFactory';
import {
	downloadNode,
	getDocumentPreviewSrc,
	getImgPreviewSrc,
	getPdfPreviewSrc,
	humanFileSize,
	isSupportedByPreview,
	openNodeWithDocs
} from '../../utils/utils';

interface PreviewPanelActionsParams {
	node: ActionsFactoryNodeType &
		Pick<Node, 'rootId' | 'id' | 'name'> &
		GetNodeParentType &
		MakeOptional<Pick<File, 'version'>, 'version'>;
}

export const PreviewPanelActions: React.VFC<PreviewPanelActionsParams> = ({ node }) => {
	const [t] = useTranslation();

	/** Mutation to update the flag status */
	const toggleFlag = useFlagNodesMutation();

	/** Mutation to mark nodes for deletion */
	const markNodesForDeletion = useTrashNodesMutation();

	const markNodesForDeletionCallback = useCallback(() => {
		markNodesForDeletion(node);
	}, [node, markNodesForDeletion]);

	/** Mutation to delete permanently nodes */
	const deletePermanently = useDeleteNodesMutation();

	const deletePermanentlyCallback = useCallback(
		() => deletePermanently(node),
		[node, deletePermanently]
	);

	/** Mutation to restore nodes */
	const restore = useRestoreNodesMutation();

	const restoreNodeCallback = useCallback(() => {
		restore(node);
	}, [node, restore]);

	const { openDeletePermanentlyModal } = useDeletePermanentlyModal(deletePermanentlyCallback);

	const { me } = useUserInfo();

	const permittedPreviewPanelActions: Action[] = useMemo(
		() =>
			getAllPermittedActions(
				[node],
				// TODO: REMOVE CHECK ON ROOT WHEN BE WILL NOT RETURN LOCAL_ROOT AS PARENT FOR SHARED NODES
				me
			),
		[me, node]
	);

	const { openMoveNodesModal } = useMoveModal();

	const { openCopyNodesModal } = useCopyModal();

	const [updateNode] = useUpdateNodeMutation();

	const updateNodeAction = useCallback((id, name) => updateNode(id, name), [updateNode]);

	const { openRenameModal } = useRenameModal(updateNodeAction);

	const { sendViaMail } = useSendViaMail();

	const sendViaMailCallback = useCallback(() => {
		sendViaMail(node.id);
	}, [node, sendViaMail]);

	const { setActiveNode } = useActiveNode();

	const manageShares = useCallback(() => {
		setActiveNode(node.id, DISPLAYER_TABS.sharing);
	}, [node.id, setActiveNode]);

	const { createPreview } = useContext(PreviewsManagerContext);

	const [$isSupportedByPreview, documentType] = useMemo<
		[boolean, typeof PREVIEW_TYPE[keyof typeof PREVIEW_TYPE] | undefined]
	>(() => isSupportedByPreview((isFile(node) && node.mime_type) || undefined), [node]);

	const preview = useCallback(() => {
		if ($isSupportedByPreview) {
			const { extension, size, id, name, version } = node as File;
			const actions = [
				{
					icon: 'ShareOutline',
					id: 'ShareOutline',
					tooltipLabel: t('preview.actions.tooltip.manageShares', 'Manage Shares'),
					onClick: (): void => setActiveNode(id, DISPLAYER_TABS.sharing)
				},
				{
					icon: 'DownloadOutline',
					tooltipLabel: t('preview.actions.tooltip.download', 'Download'),
					id: 'DownloadOutline',
					onClick: (): void => downloadNode(id)
				}
			];
			const closeAction = {
				id: 'close-action',
				icon: 'ArrowBackOutline',
				tooltipLabel: t('preview.close.tooltip', 'Close')
			};
			if (documentType === PREVIEW_TYPE.IMAGE) {
				createPreview({
					previewType: 'image',
					filename: name,
					extension: extension || undefined,
					size: (size && humanFileSize(size)) || undefined,
					actions,
					closeAction,
					src: version ? getImgPreviewSrc(id, version, 0, 0, 'high') : ''
				});
			} else {
				// if supported, open document with preview
				const src =
					(version &&
						((documentType === PREVIEW_TYPE.PDF && getPdfPreviewSrc(id, version)) ||
							(documentType === PREVIEW_TYPE.DOCUMENT && getDocumentPreviewSrc(id, version)))) ||
					'';
				if (includes(permittedPreviewPanelActions, Action.OpenWithDocs)) {
					actions.unshift({
						id: 'OpenWithDocs',
						icon: 'BookOpenOutline',
						tooltipLabel: t('actions.openWithDocs', 'Open document'),
						onClick: (): void => openNodeWithDocs(node.id)
					});
				}
				createPreview({
					previewType: 'pdf',
					filename: name,
					extension: extension || undefined,
					size: (size && humanFileSize(size)) || undefined,
					useFallback: size > 20971520,
					actions,
					closeAction,
					src
				});
			}
		} else if (includes(permittedPreviewPanelActions, Action.OpenWithDocs)) {
			// if preview is not supported and document can be opened with docs, open editor
			openNodeWithDocs(node.id);
		}
	}, [
		$isSupportedByPreview,
		permittedPreviewPanelActions,
		node,
		t,
		documentType,
		setActiveNode,
		createPreview
	]);

	const itemsMap = useMemo<Partial<Record<Action, ActionItem>>>(
		() => ({
			[Action.Edit]: {
				id: 'Edit',
				icon: 'Edit2Outline',
				label: t('actions.edit', 'Edit'),
				click: (): void => {
					openNodeWithDocs(node.id);
				}
			},
			[Action.Preview]: {
				id: 'Preview',
				icon: 'MaximizeOutline',
				label: t('actions.preview', 'Preview'),
				click: preview
			},
			[Action.SendViaMail]: {
				id: 'SendViaMail',
				icon: 'EmailOutline',
				label: t('actions.sendViaMail', 'Send via mail'),
				click: sendViaMailCallback
			},
			[Action.Download]: {
				id: 'Download',
				icon: 'Download',
				label: t('actions.download', 'Download'),
				click: (): void => {
					// download node without version to be sure last version is downlaoded
					downloadNode(node.id);
				}
			},
			[Action.ManageShares]: {
				id: 'ManageShares',
				icon: 'ShareOutline',
				label: t('actions.manageShares', 'Manage Shares'),
				click: manageShares
			},
			[Action.Flag]: {
				id: 'Flag',
				icon: 'FlagOutline',
				label: t('actions.flag', 'Flag'),
				click: (): void => {
					toggleFlag(true, node);
				}
			},
			[Action.UnFlag]: {
				id: 'UnFlag',
				icon: 'UnflagOutline',
				label: t('actions.unflag', 'Unflag'),
				click: (): void => {
					toggleFlag(false, node);
				}
			},
			[Action.OpenWithDocs]: {
				id: 'OpenWithDocs',
				icon: 'BookOpenOutline',
				label: t('actions.openWithDocs', 'Open document'),
				click: (): void => {
					openNodeWithDocs(node.id);
				}
			},
			[Action.Copy]: {
				id: 'Copy',
				icon: 'Copy',
				label: t('actions.copy', 'Copy'),
				click: (): void => {
					openCopyNodesModal([node], node.parent?.id);
				}
			},
			[Action.Move]: {
				id: 'Move',
				icon: 'MoveOutline',
				label: t('actions.move', 'Move'),
				click: (): void => {
					openMoveNodesModal([node], node.parent?.id);
				}
			},
			[Action.Rename]: {
				id: 'Rename',
				icon: 'EditOutline',
				label: t('actions.rename', 'Rename'),
				click: (): void => {
					openRenameModal(node);
				}
			},
			[Action.MoveToTrash]: {
				id: 'MarkForDeletion',
				icon: 'Trash2Outline',
				label: t('actions.moveToTrash', 'Move to Trash'),
				click: markNodesForDeletionCallback
			},
			[Action.Restore]: {
				id: 'Restore',
				icon: 'RestoreOutline',
				label: t('actions.restore', 'Restore'),
				click: restoreNodeCallback
			},
			[Action.DeletePermanently]: {
				id: 'DeletePermanently',
				icon: 'DeletePermanentlyOutline',
				label: t('actions.deletePermanently', 'Delete Permanently'),
				click: openDeletePermanentlyModal
			}
			// [Action.UpsertDescription]: {
			// 	id: 'Upsert',
			// 	icon: 'MoveOutline',
			// 	label: t('actions.updateDescription', 'Update description'),
			// 	click: (): void => {
			// 		// click:
			// 	}
			// }
		}),
		[
			manageShares,
			markNodesForDeletionCallback,
			node,
			openCopyNodesModal,
			openDeletePermanentlyModal,
			openMoveNodesModal,
			openRenameModal,
			preview,
			restoreNodeCallback,
			sendViaMailCallback,
			t,
			toggleFlag
		]
	);

	const permittedPreviewPanelPrimaryActionsIconButtons = map(
<<<<<<< HEAD
		permittedPreviewPanelPrimaryActions,
		(value: boolean, key: Action) => {
			const item = itemsMap[key];
			return (
				(item && (
					<Padding left="extrasmall" key={item.label}>
						<Tooltip label={item.label}>
							<IconButton
								icon={item.icon}
								size="medium"
								key={key}
								onClick={(ev: React.MouseEvent<HTMLButtonElement> | KeyboardEvent): void => {
									if (ev) ev.preventDefault();
									if (itemsMap && itemsMap[key]?.click) {
										const clickFn = itemsMap[key]?.click as () => void;
										clickFn();
									}
								}}
								disabled={!permittedPreviewPanelPrimaryActions[key]}
							/>
						</Tooltip>
					</Padding>
				)) ||
				null
			);
		}
	);

	const permittedPreviewPanelSecondaryActionsItems = useMemo<DropdownItem[]>(
		() => buildActionItems(itemsMap, permittedPreviewPanelSecondaryActions),
		[itemsMap, permittedPreviewPanelSecondaryActions]
=======
		take(permittedPreviewPanelActions, 3),
		(value: Action) => {
			return (
				<Padding left="extrasmall" key={itemsMap[value]?.label}>
					<Tooltip label={itemsMap[value]?.label}>
						<IconButton
							icon={itemsMap[value]?.icon}
							size="medium"
							key={value}
							onClick={(ev: React.MouseEvent<HTMLButtonElement>): void => {
								if (ev) ev.preventDefault();
								if (itemsMap && itemsMap[value]?.click) {
									const clickFn = itemsMap[value]?.click as () => void;
									clickFn();
								}
							}}
						/>
					</Tooltip>
				</Padding>
			);
		}
	);

	const permittedPreviewPanelSecondaryActionsItems = useMemo(
		() => buildActionItems(itemsMap, drop(permittedPreviewPanelActions, 3)),
		[itemsMap, permittedPreviewPanelActions]
>>>>>>> f7753cfd
	);

	return (
		<Container
			orientation="horizontal"
			mainAlignment="flex-end"
			crossAlignment="center"
			height="auto"
			padding={{ horizontal: 'large', vertical: 'small' }}
			data-testid="displayer-actions-header"
		>
			{permittedPreviewPanelPrimaryActionsIconButtons}

			{permittedPreviewPanelSecondaryActionsItems.length > 0 && (
				<Padding left="extrasmall">
<<<<<<< HEAD
					<Dropdown placement="right-end" items={permittedPreviewPanelSecondaryActionsItems}>
						<IconButton size="medium" icon="MoreVertical" onClick={(): void => undefined} />
=======
					<Dropdown placement="bottom-end" items={permittedPreviewPanelSecondaryActionsItems}>
						<IconButton size="medium" icon="MoreVertical" />
>>>>>>> f7753cfd
					</Dropdown>
				</Padding>
			)}
		</Container>
	);
};<|MERGE_RESOLUTION|>--- conflicted
+++ resolved
@@ -8,7 +8,6 @@
 
 import React, { useCallback, useContext, useMemo } from 'react';
 
-<<<<<<< HEAD
 import {
 	Container,
 	Dropdown,
@@ -17,13 +16,9 @@
 	Padding,
 	Tooltip
 } from '@zextras/carbonio-design-system';
-import difference from 'lodash/difference';
-=======
-import { Container, Dropdown, IconButton, Padding, Tooltip } from '@zextras/carbonio-design-system';
 import { PreviewsManagerContext } from '@zextras/carbonio-ui-preview';
 import drop from 'lodash/drop';
 import includes from 'lodash/includes';
->>>>>>> f7753cfd
 import map from 'lodash/map';
 import take from 'lodash/take';
 import { useTranslation } from 'react-i18next';
@@ -338,10 +333,9 @@
 	);
 
 	const permittedPreviewPanelPrimaryActionsIconButtons = map(
-<<<<<<< HEAD
-		permittedPreviewPanelPrimaryActions,
-		(value: boolean, key: Action) => {
-			const item = itemsMap[key];
+		take(permittedPreviewPanelActions, 3),
+		(value: Action) => {
+			const item = itemsMap[value];
 			return (
 				(item && (
 					<Padding left="extrasmall" key={item.label}>
@@ -349,15 +343,14 @@
 							<IconButton
 								icon={item.icon}
 								size="medium"
-								key={key}
-								onClick={(ev: React.MouseEvent<HTMLButtonElement> | KeyboardEvent): void => {
+								key={value}
+								onClick={(ev: React.MouseEvent<HTMLButtonElement>): void => {
 									if (ev) ev.preventDefault();
-									if (itemsMap && itemsMap[key]?.click) {
-										const clickFn = itemsMap[key]?.click as () => void;
+									if (itemsMap && item.click) {
+										const clickFn = item.click as () => void;
 										clickFn();
 									}
 								}}
-								disabled={!permittedPreviewPanelPrimaryActions[key]}
 							/>
 						</Tooltip>
 					</Padding>
@@ -368,36 +361,8 @@
 	);
 
 	const permittedPreviewPanelSecondaryActionsItems = useMemo<DropdownItem[]>(
-		() => buildActionItems(itemsMap, permittedPreviewPanelSecondaryActions),
-		[itemsMap, permittedPreviewPanelSecondaryActions]
-=======
-		take(permittedPreviewPanelActions, 3),
-		(value: Action) => {
-			return (
-				<Padding left="extrasmall" key={itemsMap[value]?.label}>
-					<Tooltip label={itemsMap[value]?.label}>
-						<IconButton
-							icon={itemsMap[value]?.icon}
-							size="medium"
-							key={value}
-							onClick={(ev: React.MouseEvent<HTMLButtonElement>): void => {
-								if (ev) ev.preventDefault();
-								if (itemsMap && itemsMap[value]?.click) {
-									const clickFn = itemsMap[value]?.click as () => void;
-									clickFn();
-								}
-							}}
-						/>
-					</Tooltip>
-				</Padding>
-			);
-		}
-	);
-
-	const permittedPreviewPanelSecondaryActionsItems = useMemo(
 		() => buildActionItems(itemsMap, drop(permittedPreviewPanelActions, 3)),
 		[itemsMap, permittedPreviewPanelActions]
->>>>>>> f7753cfd
 	);
 
 	return (
@@ -413,13 +378,8 @@
 
 			{permittedPreviewPanelSecondaryActionsItems.length > 0 && (
 				<Padding left="extrasmall">
-<<<<<<< HEAD
-					<Dropdown placement="right-end" items={permittedPreviewPanelSecondaryActionsItems}>
+					<Dropdown placement="bottom-end" items={permittedPreviewPanelSecondaryActionsItems}>
 						<IconButton size="medium" icon="MoreVertical" onClick={(): void => undefined} />
-=======
-					<Dropdown placement="bottom-end" items={permittedPreviewPanelSecondaryActionsItems}>
-						<IconButton size="medium" icon="MoreVertical" />
->>>>>>> f7753cfd
 					</Dropdown>
 				</Padding>
 			)}
