--- conflicted
+++ resolved
@@ -42,41 +42,6 @@
 import { Displayer } from './Displayer';
 
 describe('Displayer', () => {
-<<<<<<< HEAD
-=======
-	test('Mark for deletion close the displayer', async () => {
-		const node = populateNode();
-		node.permissions.can_write_file = true;
-		node.permissions.can_write_folder = true;
-		node.permissions.can_delete = true;
-		const mocks = [
-			mockGetNode(getNodeVariables(node.id), node),
-			mockTrashNodes({ node_ids: [node.id] }, [node.id])
-		];
-		render(<Displayer translationKey="no.key" />, {
-			initialRouterEntries: [`/?node=${node.id}`],
-			mocks
-		});
-		await screen.findAllByText(node.name);
-
-		const moreActions = screen.getByTestId(iconRegexp.moreVertical);
-		userEvent.click(moreActions);
-
-		const markForDeletionAction = await screen.findByText(actionRegexp.moveToTrash);
-		expect(markForDeletionAction).toBeVisible();
-		act(() => {
-			// wrap in act cause it trigger tooltip
-			userEvent.click(markForDeletionAction);
-		});
-		const snackbar = await screen.findByText(/item moved to trash/i);
-		await waitForElementToBeRemoved(snackbar);
-		await screen.findByText(/view files and folders/i);
-		expect(screen.getByText(/view files and folders/i)).toBeVisible();
-		expect(screen.queryByText(node.name)).not.toBeInTheDocument();
-		expect(markForDeletionAction).not.toBeInTheDocument();
-	});
-
->>>>>>> 84f7535b
 	test('Copy action open copy modal', async () => {
 		const node = populateNode();
 		const parent = populateFolder(1);
