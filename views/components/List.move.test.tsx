/*
 * SPDX-FileCopyrightText: 2022 Zextras <https://www.zextras.com>
 *
 * SPDX-License-Identifier: AGPL-3.0-only
 */
import React from 'react';

import { fireEvent, screen } from '@testing-library/react';
import userEvent from '@testing-library/user-event';

import { populateFile, populateFolder, populateNode } from '../../mocks/mockUtils';
import { Node } from '../../types/common';
import { actionRegexp, iconRegexp, render, selectNodes } from '../../utils/testUtils';
import { List } from './List';

describe('Move', () => {
	describe('Selection mode', () => {
		test('Move is disabled if node has not permissions', async () => {
			const currentFolder = populateFolder();
			currentFolder.permissions.can_write_file = true;
			currentFolder.permissions.can_write_folder = true;
			const file = populateFile();
			file.permissions.can_write_file = false;
			file.parent = currentFolder;
			const folder = populateFolder();
			folder.permissions.can_write_folder = false;
			folder.parent = currentFolder;
			const node = populateNode();
			node.permissions.can_write_folder = true;
			node.permissions.can_write_file = true;
			node.parent = currentFolder;
			currentFolder.children.push(file, folder, node);

			render(
				<List nodes={currentFolder.children as Array<Node>} mainList emptyListMessage={'hint'} />
			);

			await screen.findByText(file.name);
			// select file without can_write_file permission
			selectNodes([file.id]);
			// check that all wanted items are selected
			expect(screen.getByTestId('checkedAvatar')).toBeInTheDocument();
			expect(screen.getByTestId('icon: MoreVertical')).toBeVisible();
			userEvent.click(screen.getByTestId('icon: MoreVertical'));
<<<<<<< HEAD
			let moveAction = await screen.findByText(actionRegexp.move);
			expect(moveAction).toBeVisible();
			expect(moveAction).toHaveAttribute('disabled', '');
=======

			// wait copy to be sure that popper is open
			await screen.findByText(actionRegexp.copy);
			let moveAction = screen.queryByText(actionRegexp.move);
			expect(moveAction).not.toBeInTheDocument();
>>>>>>> f7753cfd
			// deselect file and select folder without can_write_folder permission
			selectNodes([file.id, folder.id]);
			// check that all wanted items are selected
			expect(screen.getByTestId('checkedAvatar')).toBeInTheDocument();
<<<<<<< HEAD
			expect(screen.getByTestId('icon: MoreVertical')).toBeVisible();
			userEvent.click(screen.getByTestId('icon: MoreVertical'));
			moveAction = await screen.findByText(actionRegexp.move);
			expect(moveAction).toBeVisible();
			expect(moveAction).toHaveAttribute('disabled', '');
=======
			expect(screen.queryByTestId(iconRegexp.moreVertical)).not.toBeInTheDocument();
			expect(screen.queryByTestId(iconRegexp.move)).not.toBeInTheDocument();
>>>>>>> f7753cfd
			// deselect folder and select node with right permission
			selectNodes([folder.id, node.id]);
			// check that all wanted items are selected
			expect(screen.getByTestId('checkedAvatar')).toBeInTheDocument();
			expect(screen.getByTestId('icon: MoreVertical')).toBeVisible();
			userEvent.click(screen.getByTestId('icon: MoreVertical'));
			moveAction = await screen.findByText(actionRegexp.move);
			expect(moveAction).toBeVisible();
			expect(moveAction).not.toHaveAttribute('disabled', '');
		});

		test('Move is enabled when multiple files are selected', async () => {
			const currentFolder = populateFolder();
			currentFolder.permissions.can_write_file = true;
			currentFolder.permissions.can_write_folder = true;
			const file = populateFile();
			file.permissions.can_write_file = true;
			file.parent = currentFolder;
			const folder = populateFolder();
			folder.permissions.can_write_folder = true;
			folder.parent = currentFolder;
			currentFolder.children.push(file, folder);

			render(
				<List
					nodes={currentFolder.children as Array<Node>}
					mainList
					emptyListMessage={'hint'}
					folderId={currentFolder.id}
				/>
			);

			await screen.findByText(file.name);
			selectNodes([file.id, folder.id]);

			// check that all wanted items are selected
			expect(screen.getAllByTestId('checkedAvatar')).toHaveLength(2);
			expect(screen.getByTestId('icon: MoreVertical')).toBeVisible();
			userEvent.click(screen.getByTestId('icon: MoreVertical'));
			expect(screen.getAllByTestId('checkedAvatar')).toHaveLength(2);

<<<<<<< HEAD
			const moveAction = await screen.findByText(actionRegexp.move);
			expect(moveAction).toBeVisible();
			expect(moveAction).not.toHaveAttribute('disabled', '');
=======
			const moveIcon = await screen.findByTestId(iconRegexp.move);
			expect(moveIcon).toBeVisible();
			expect(moveIcon.parentElement).not.toHaveAttribute('disabled', '');
>>>>>>> f7753cfd
		});
	});

	describe('Contextual menu actions', () => {
		test('Move is disabled if node has not permissions', async () => {
			const currentFolder = populateFolder();
			currentFolder.permissions.can_write_file = true;
			currentFolder.permissions.can_write_folder = true;
			const file = populateFile();
			file.permissions.can_write_file = false;
			file.parent = currentFolder;
			const folder = populateFolder();
			folder.permissions.can_write_folder = false;
			folder.parent = currentFolder;
			const node = populateNode();
			node.permissions.can_write_folder = true;
			node.permissions.can_write_file = true;
			node.parent = currentFolder;
			currentFolder.children.push(file, folder, node);

			render(
				<List nodes={currentFolder.children as Array<Node>} mainList emptyListMessage={'hint'} />
			);

			// right click to open contextual menu on file without permission
			const fileItem = await screen.findByText(file.name);
			fireEvent.contextMenu(fileItem);
<<<<<<< HEAD
			let moveAction = await screen.findByText(actionRegexp.move);
			expect(moveAction).toBeVisible();
			expect(moveAction).toHaveAttribute('disabled', '');
			// right click to open contextual menu on folder without permission
			const folderItem = await screen.findByText(folder.name);
			fireEvent.contextMenu(folderItem);
			moveAction = await screen.findByText(actionRegexp.move);
			expect(moveAction).toBeVisible();
			expect(moveAction).toHaveAttribute('disabled', '');
			// right click to open contextual menu on node with permission
			const nodeItem = await screen.findByText(node.name);
			fireEvent.contextMenu(nodeItem);
			moveAction = await screen.findByText(actionRegexp.move);
			expect(moveAction).toBeVisible();
			expect(moveAction).not.toHaveAttribute('disabled', '');
=======
			await screen.findByText(actionRegexp.copy);
			expect(screen.queryByText(actionRegexp.move)).not.toBeInTheDocument();
			// right click to open contextual menu on folder without permission
			const folderItem = await screen.findByText(folder.name);
			fireEvent.contextMenu(folderItem);
			await screen.findByText(actionRegexp.copy);
			expect(screen.queryByText(actionRegexp.move)).not.toBeInTheDocument();
			// right click to open contextual menu on node with permission
			const nodeItem = await screen.findByText(node.name);
			fireEvent.contextMenu(nodeItem);
			expect(await screen.findByText(actionRegexp.move)).toBeInTheDocument();
>>>>>>> f7753cfd
		});
	});
});<|MERGE_RESOLUTION|>--- conflicted
+++ resolved
@@ -42,31 +42,17 @@
 			expect(screen.getByTestId('checkedAvatar')).toBeInTheDocument();
 			expect(screen.getByTestId('icon: MoreVertical')).toBeVisible();
 			userEvent.click(screen.getByTestId('icon: MoreVertical'));
-<<<<<<< HEAD
-			let moveAction = await screen.findByText(actionRegexp.move);
-			expect(moveAction).toBeVisible();
-			expect(moveAction).toHaveAttribute('disabled', '');
-=======
 
 			// wait copy to be sure that popper is open
 			await screen.findByText(actionRegexp.copy);
 			let moveAction = screen.queryByText(actionRegexp.move);
 			expect(moveAction).not.toBeInTheDocument();
->>>>>>> f7753cfd
 			// deselect file and select folder without can_write_folder permission
 			selectNodes([file.id, folder.id]);
 			// check that all wanted items are selected
 			expect(screen.getByTestId('checkedAvatar')).toBeInTheDocument();
-<<<<<<< HEAD
-			expect(screen.getByTestId('icon: MoreVertical')).toBeVisible();
-			userEvent.click(screen.getByTestId('icon: MoreVertical'));
-			moveAction = await screen.findByText(actionRegexp.move);
-			expect(moveAction).toBeVisible();
-			expect(moveAction).toHaveAttribute('disabled', '');
-=======
 			expect(screen.queryByTestId(iconRegexp.moreVertical)).not.toBeInTheDocument();
 			expect(screen.queryByTestId(iconRegexp.move)).not.toBeInTheDocument();
->>>>>>> f7753cfd
 			// deselect folder and select node with right permission
 			selectNodes([folder.id, node.id]);
 			// check that all wanted items are selected
@@ -108,15 +94,9 @@
 			userEvent.click(screen.getByTestId('icon: MoreVertical'));
 			expect(screen.getAllByTestId('checkedAvatar')).toHaveLength(2);
 
-<<<<<<< HEAD
-			const moveAction = await screen.findByText(actionRegexp.move);
-			expect(moveAction).toBeVisible();
-			expect(moveAction).not.toHaveAttribute('disabled', '');
-=======
 			const moveIcon = await screen.findByTestId(iconRegexp.move);
 			expect(moveIcon).toBeVisible();
 			expect(moveIcon.parentElement).not.toHaveAttribute('disabled', '');
->>>>>>> f7753cfd
 		});
 	});
 
@@ -144,23 +124,6 @@
 			// right click to open contextual menu on file without permission
 			const fileItem = await screen.findByText(file.name);
 			fireEvent.contextMenu(fileItem);
-<<<<<<< HEAD
-			let moveAction = await screen.findByText(actionRegexp.move);
-			expect(moveAction).toBeVisible();
-			expect(moveAction).toHaveAttribute('disabled', '');
-			// right click to open contextual menu on folder without permission
-			const folderItem = await screen.findByText(folder.name);
-			fireEvent.contextMenu(folderItem);
-			moveAction = await screen.findByText(actionRegexp.move);
-			expect(moveAction).toBeVisible();
-			expect(moveAction).toHaveAttribute('disabled', '');
-			// right click to open contextual menu on node with permission
-			const nodeItem = await screen.findByText(node.name);
-			fireEvent.contextMenu(nodeItem);
-			moveAction = await screen.findByText(actionRegexp.move);
-			expect(moveAction).toBeVisible();
-			expect(moveAction).not.toHaveAttribute('disabled', '');
-=======
 			await screen.findByText(actionRegexp.copy);
 			expect(screen.queryByText(actionRegexp.move)).not.toBeInTheDocument();
 			// right click to open contextual menu on folder without permission
@@ -172,7 +135,6 @@
 			const nodeItem = await screen.findByText(node.name);
 			fireEvent.contextMenu(nodeItem);
 			expect(await screen.findByText(actionRegexp.move)).toBeInTheDocument();
->>>>>>> f7753cfd
 		});
 	});
 });