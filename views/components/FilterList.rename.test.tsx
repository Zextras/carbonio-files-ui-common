/*
 * SPDX-FileCopyrightText: 2022 Zextras <https://www.zextras.com>
 *
 * SPDX-License-Identifier: AGPL-3.0-only
 */
import React from 'react';

import { ApolloError } from '@apollo/client';
import {
	act,
	fireEvent,
	screen,
	waitFor,
	waitForElementToBeRemoved,
	within
} from '@testing-library/react';
import userEvent from '@testing-library/user-event';
import find from 'lodash/find';
import forEach from 'lodash/forEach';
import map from 'lodash/map';

import { NODES_LOAD_LIMIT, NODES_SORT_DEFAULT } from '../../constants';
import GET_CHILDREN from '../../graphql/queries/getChildren.graphql';
import { populateFile, populateFolder, populateNodes, sortNodes } from '../../mocks/mockUtils';
import { Node } from '../../types/common';
import { Folder, GetChildrenQuery, GetChildrenQueryVariables } from '../../types/graphql/types';
import {
	getChildrenVariables,
	getFindNodesVariables,
	mockFindNodes,
	mockUpdateNode,
	mockUpdateNodeError
} from '../../utils/mockUtils';
import {
	actionRegexp,
	generateError,
	renameNode,
	render,
	selectNodes
} from '../../utils/testUtils';
import { addNodeInSortedList } from '../../utils/utils';
import FilterList from './FilterList';

describe('Filter List', () => {
	describe('Rename', () => {
		describe('Selection Mode', () => {
			test('Rename is disabled when multiple files are selected', async () => {
				const nodes = [];
				// enable permission to rename
				for (let i = 0; i < 2; i += 1) {
					const node = populateFile();
					node.permissions.can_write_file = true;
					nodes.push(node);
				}

				const mocks = [mockFindNodes(getFindNodesVariables({ flagged: true }), nodes)];

				render(<FilterList flagged />, { mocks });

				// wait for the load to be completed
				await waitForElementToBeRemoved(screen.queryByTestId('icon: Refresh'));

				// activate selection mode by selecting items
				selectNodes(map(nodes, (node) => node.id));
				// check that all wanted items are selected
				expect(screen.getAllByTestId('checkedAvatar')).toHaveLength(nodes.length);
<<<<<<< HEAD
				expect(screen.getByTestId('icon: MoreVertical')).toBeVisible();
				userEvent.click(screen.getByTestId('icon: MoreVertical'));
				const renameAction = await screen.findByText(actionRegexp.rename);
				expect(renameAction).toBeVisible();
				expect(renameAction).toHaveAttribute('disabled', '');
=======

				expect(screen.queryByTestId('icon: EditOutline')).not.toBeInTheDocument();

				const moreIconButton = screen.queryByTestId('icon: MoreVertical');
				if (moreIconButton) {
					userEvent.click(moreIconButton);
					// wait for trash action to check that popper is open
					const trashAction = await screen.findByText(actionRegexp.moveToTrash);
					expect(trashAction.parentNode).not.toHaveAttribute('disabled');
					expect(screen.queryByText(actionRegexp.rename)).not.toBeInTheDocument();
				}
>>>>>>> f7753cfd
			});

			test('Rename is disabled if node does not have permissions', async () => {
				// disable permission to rename
				const node = populateFile();
				node.permissions.can_write_file = false;

				const mocks = [mockFindNodes(getFindNodesVariables({ flagged: true }), [node])];

				render(<FilterList flagged />, { mocks });

				// wait for the load to be completed
				await waitForElementToBeRemoved(screen.queryByTestId('icon: Refresh'));

				// activate selection mode by selecting items
				selectNodes([node.id]);
				// check that all wanted items are selected
				expect(screen.getByTestId('checkedAvatar')).toBeInTheDocument();
<<<<<<< HEAD
				expect(screen.getByTestId('icon: MoreVertical')).toBeVisible();
				userEvent.click(screen.getByTestId('icon: MoreVertical'));
				const renameAction = await screen.findByText(actionRegexp.rename);
				expect(renameAction).toBeVisible();
				expect(renameAction).toHaveAttribute('disabled', '');
=======

				expect(screen.queryByTestId('icon: EditOutline')).not.toBeInTheDocument();

				const moreIconButton = screen.queryByTestId('icon: MoreVertical');
				if (moreIconButton) {
					userEvent.click(moreIconButton);
					// wait for trash action to check that popper is open
					const trashAction = await screen.findByText(actionRegexp.copy);
					expect(trashAction.parentNode).not.toHaveAttribute('disabled');
					expect(screen.queryByText(actionRegexp.rename)).not.toBeInTheDocument();
				}
>>>>>>> f7753cfd
			});

			test('Rename operation fail shows an error in the modal and does not close it', async () => {
				const nodes = populateNodes(3, 'Folder');
				// enable permission to rename
				forEach(nodes, (mockedNode) => {
					mockedNode.permissions.can_write_folder = true;
					mockedNode.flagged = true;
				});
				sortNodes(nodes, NODES_SORT_DEFAULT);

				// rename first element with name of the second one
				const element = nodes[0];
				const newName = nodes[1].name;

				const mocks = [
					mockFindNodes(getFindNodesVariables({ flagged: true }), nodes),
					mockUpdateNodeError(
						{
							node_id: element.id,
							name: newName
						},
						new ApolloError({ graphQLErrors: [generateError('Error! Name already assigned')] })
					)
				];

				render(<FilterList flagged />, { mocks });

				// wait for the load to be completed
				await waitForElementToBeRemoved(screen.queryByTestId('icon: Refresh'));

				// activate selection mode by selecting items
				selectNodes([element.id]);
				// check that all wanted items are selected
				expect(screen.getByTestId('checkedAvatar')).toBeInTheDocument();
				expect(screen.getByTestId('icon: MoreVertical')).toBeVisible();
				userEvent.click(screen.getByTestId('icon: MoreVertical'));
				await renameNode(newName);
				// following text is in the modal and in snackbar
				await waitFor(() =>
					expect(screen.getAllByText(/Error! Name already assigned/)).toHaveLength(2)
				);
				await waitFor(() =>
					// eslint-disable-next-line jest-dom/prefer-in-document
					expect(screen.getAllByText(/Error! Name already assigned/)).toHaveLength(1)
				);
				// when find only 1 occurrence means that snackbar is hidden
				const error = screen.getByText(/Error! Name already assigned/);
				expect(error).toBeVisible();
				const inputFieldDiv = screen.getByTestId('input-name');
				const inputField = within(inputFieldDiv).getByRole('textbox');
				expect(inputField).toBeVisible();
				expect(inputField).toHaveValue(newName);
			});

			test('Rename change node name and leave node at same position in the list', async () => {
				const nodes = populateNodes(5, 'Folder');
				// enable permission to rename
				forEach(nodes, (mockedNode) => {
					mockedNode.permissions.can_write_folder = true;
					mockedNode.flagged = true;
				});
				sortNodes(nodes, NODES_SORT_DEFAULT);

				// the element to rename is the first of the list
				const element = nodes[0];
				const lastElementName = nodes[nodes.length - 1].name;
				const newName = lastElementName.substring(0, lastElementName.length - 1);

				const mocks = [
					mockFindNodes(getFindNodesVariables({ flagged: true }), nodes),
					mockUpdateNode(
						{
							node_id: element.id,
							name: newName
						},
						{
							...element,
							name: newName
						}
					)
				];

				render(<FilterList flagged />, { mocks });

				// wait for the load to be completed
				await waitForElementToBeRemoved(screen.queryByTestId('icon: Refresh'));

				// activate selection mode by selecting items
				selectNodes([element.id]);
				// check that all wanted items are selected
				expect(screen.getByTestId('checkedAvatar')).toBeInTheDocument();
				expect(screen.getByTestId('icon: MoreVertical')).toBeVisible();
				userEvent.click(screen.getByTestId('icon: MoreVertical'));
				await renameNode(newName);
				// wait for the modal to be closed
				const inputFieldDiv = await screen.findByTestId('input-name');
				await waitForElementToBeRemoved(inputFieldDiv);
				// check the node. It should have the new name and be at same position
				const nodeItem = screen.getByTestId(`node-item-${element.id}`);
				expect(nodeItem).toBeVisible();
				expect(within(nodeItem).getByText(newName)).toBeVisible();
				const nodeItems = screen.getAllByTestId('node-item', { exact: false });
				expect(nodeItems).toHaveLength(nodes.length);
				expect(nodeItems[0]).toBe(nodeItem);
				// selection mode is de-activate
				expect(screen.queryByTestId('checkedAvatar')).not.toBeInTheDocument();
				expect(screen.queryByTestId('icon: MoreVertical')).not.toBeInTheDocument();
			});
		});

		describe('Contextual Menu', () => {
			test('right click on node open the contextual menu for the node, closing a previously opened one. Left click close it', async () => {
				const nodes = populateNodes(2);
				// set the node not flagged so that we can findNodes by flag action in the contextual menu of first node
				nodes[0].flagged = true;
				// set the second node flagged so that we can findNodes by unflag action in the contextual menu of second node
				nodes[1].flagged = true;

				const mocks = [mockFindNodes(getFindNodesVariables({ flagged: true }), nodes)];

				render(<FilterList flagged />, { mocks });

				// wait for the load to be completed
				await waitForElementToBeRemoved(screen.queryByTestId('icon: Refresh'));

				// right click to open contextual menu
				const node1Item = screen.getByTestId(`node-item-${nodes[0].id}`);
				const node2Item = screen.getByTestId(`node-item-${nodes[1].id}`);
				fireEvent.contextMenu(node1Item);
				// check that the flag action becomes visible (contextual menu of first node)
				const unflagAction1 = await screen.findByText(actionRegexp.unflag);
				expect(unflagAction1).toBeVisible();
				// right click on second node
				fireEvent.contextMenu(node2Item);
				// check that the unflag action becomes visible (contextual menu of second node)
				const unflagAction2 = await screen.findByText(actionRegexp.unflag);
				expect(unflagAction2).toBeVisible();
				// check that the flag action becomes invisible (contextual menu of first node is closed)
				expect(unflagAction1).not.toBeInTheDocument();
				// left click close all the contextual menu
				act(() => {
					userEvent.click(node2Item);
				});
				expect(unflagAction2).not.toBeInTheDocument();
				expect(unflagAction1).not.toBeInTheDocument();
			});

			test('Rename is disabled if node does not have permissions', async () => {
				const node = populateFile();
				node.permissions.can_write_file = false;

				const mocks = [mockFindNodes(getFindNodesVariables({ flagged: true }), [node])];

				render(<FilterList flagged />, { mocks });

				// wait for the load to be completed
				await waitForElementToBeRemoved(screen.queryByTestId('icon: Refresh'));

				// right click to open contextual menu
				const nodeItem = screen.getByTestId(`node-item-${node.id}`);
				fireEvent.contextMenu(nodeItem);
<<<<<<< HEAD
				const renameAction = await screen.findByText(actionRegexp.rename);
				expect(renameAction).toBeVisible();
				expect(renameAction).toHaveAttribute('disabled', '');
=======
				// wait for copy action to check that popper is open
				await screen.findByText(actionRegexp.copy);
				expect(screen.queryByText(actionRegexp.rename)).not.toBeInTheDocument();
>>>>>>> f7753cfd
			});

			test('Rename change node name and leave node at same position in the list', async () => {
				const nodes = populateNodes(5, 'File');
				// enable permission to rename
				forEach(nodes, (mockedNode) => {
					mockedNode.permissions.can_write_file = true;
					mockedNode.flagged = true;
				});
				sortNodes(nodes, NODES_SORT_DEFAULT);

				// the element to rename is the second of the list
				const element = nodes[1];
				const lastElementName = nodes[nodes.length - 1].name;
				const newName = lastElementName.substring(0, lastElementName.length - 1);

				const mocks = [
					mockFindNodes(getFindNodesVariables({ flagged: true }), nodes),
					mockUpdateNode(
						{
							node_id: element.id,
							name: newName
						},
						{
							...element,
							name: newName
						}
					)
				];

				render(<FilterList flagged />, { mocks });

				// wait for the load to be completed
				await waitForElementToBeRemoved(screen.queryByTestId('icon: Refresh'));

				// right click to open contextual menu
				const nodeItem = screen.getByTestId(`node-item-${element.id}`);
				// open context menu
				fireEvent.contextMenu(nodeItem);
				await renameNode(newName);
				const inputFieldDiv = await screen.findByTestId('input-name');
				// wait that the modal close
				await waitForElementToBeRemoved(inputFieldDiv);
				// check the new item. It has the new name and its located at same position
				const updatedNodeItem = screen.getByTestId(`node-item-${element.id}`);
				expect(updatedNodeItem).toBeVisible();
				expect(within(updatedNodeItem).getByText(newName)).toBeVisible();
				const nodeItems = screen.getAllByTestId('node-item', { exact: false });
				expect(nodeItems).toHaveLength(nodes.length);
				// element should be the second last in the list
				expect(nodeItems[1]).toBe(updatedNodeItem);
				// contextual menu is closed
				expect(screen.queryByText(actionRegexp.rename)).not.toBeInTheDocument();
			});

			test('Rename a node already loaded in a folder change position of the node in the folder from ordered to unordered', async () => {
				// nodes shown in the filter, only one page
				const currentFilter = populateNodes(NODES_LOAD_LIMIT - 1, 'Folder');
				// the element to rename is the first of the list
				// its new position is going to be the same for the filter view,
				// while in the parent folder it will be positioned in the unordered elements at the end of the list
				const timestamp = Date.now();
				const element = currentFilter[0];
				const newName = `${element.name}-${timestamp}`;
				// nodes of the folder already cached from a previous navigation (1 page of n)
				const parentFolder = populateFolder(NODES_LOAD_LIMIT - 1);
				// put element as first node of the folder
				parentFolder.children.unshift(element);
				// enable permission to rename
				parentFolder.permissions.can_write_folder = true;
				element.permissions.can_write_folder = true;

				// prepare the cache with the parent folder as if already loaded
				global.apolloClient.cache.writeQuery<GetChildrenQuery, GetChildrenQueryVariables>({
					query: GET_CHILDREN,
					variables: getChildrenVariables(parentFolder.id),
					data: {
						getNode: parentFolder
					}
				});

				const newPosition = addNodeInSortedList(
					parentFolder.children,
					{ ...element, name: newName },
					NODES_SORT_DEFAULT
				);

				const mocks = [
					mockFindNodes(getFindNodesVariables({ flagged: true }), currentFilter),
					mockUpdateNode(
						{
							node_id: element.id,
							name: newName
						},
						{
							...element,
							name: newName,
							// update mutation return also the parent
							parent: parentFolder
						}
					)
				];

				render(<FilterList flagged />, { mocks });

				// wait for the load to be completed
				await waitForElementToBeRemoved(screen.queryByTestId('icon: Refresh'));

				// check the position of the node to update in the cached parent folder
				// load two pages even if only one should be written in cache
				let parentFolderData = global.apolloClient.cache.readQuery<
					GetChildrenQuery,
					GetChildrenQueryVariables
				>({
					query: GET_CHILDREN,
					variables: getChildrenVariables(parentFolder.id, NODES_LOAD_LIMIT * 2)
				});
				expect(parentFolderData?.getNode).toBeDefined();
				expect(parentFolderData?.getNode).not.toBeNull();
				expect((parentFolderData?.getNode as Folder).children).toHaveLength(NODES_LOAD_LIMIT);
				expect(((parentFolderData?.getNode as Folder).children[0] as Node).id).toBe(element.id);
				// right click to open contextual menu
				const nodeItem = screen.getByTestId(`node-item-${element.id}`);
				// open context menu
				fireEvent.contextMenu(nodeItem);
				await renameNode(newName);
				// wait that the modal close
				const inputFieldDiv = await screen.findByTestId('input-name');
				await waitForElementToBeRemoved(inputFieldDiv);
				// check the new item. It has the new name and it is at same position in the filter list
				const updatedNodeItem = screen.getByTestId(`node-item-${element.id}`);
				expect(updatedNodeItem).toBeVisible();
				expect(within(updatedNodeItem).getByText(newName)).toBeVisible();
				const nodes = screen.getAllByTestId('node-item', { exact: false });
				expect(nodes).toHaveLength(currentFilter.length);
				expect(nodes[0]).toBe(updatedNodeItem);
				// check that in the parent folder the node has changed its position to last position
				parentFolderData = global.apolloClient.cache.readQuery<
					GetChildrenQuery,
					GetChildrenQueryVariables
				>({
					query: GET_CHILDREN,
					variables: getChildrenVariables(parentFolder.id, NODES_LOAD_LIMIT * 2)
				});
				expect((parentFolderData?.getNode as Folder).children).toHaveLength(
					parentFolder.children.length
				);
				// element is moved at its new position ( -1 because it is also remove from its previous position)
				expect(((parentFolderData?.getNode as Folder).children[newPosition - 1] as Node).id).toBe(
					element.id
				);
				expect(((parentFolderData?.getNode as Folder).children[newPosition - 1] as Node).name).toBe(
					newName
				);
			});

			test('Rename a node with a parent folder already partially loaded, where node is not loaded yet, add node in cached children of the parent folder', async () => {
				// nodes shown in the filter, only one page
				const currentFilter = populateNodes(NODES_LOAD_LIMIT - 1, 'Folder');
				// the element to rename is the last of the filter list
				// its new position is going to be the same for the filter view,
				// while in the parent folder it will be positioned as first element of the ordered list
				const element = currentFilter[currentFilter.length - 1];
				// nodes of the folder already cached from a previous navigation (1 page of n)
				// node is not present in the cached children of the folder
				const parentFolder = populateFolder(NODES_LOAD_LIMIT);
				// enable permission to rename
				parentFolder.permissions.can_write_folder = true;
				element.permissions.can_write_folder = true;
				// new name set to put element as first element in folder
				const newName = (parentFolder.children[0] as Node).name.substring(
					0,
					(parentFolder.children[0] as Node).name.length - 1
				);

				// prepare the cache with the parent folder as if already loaded
				global.apolloClient.cache.writeQuery<GetChildrenQuery, GetChildrenQueryVariables>({
					query: GET_CHILDREN,
					variables: getChildrenVariables(parentFolder.id),
					data: {
						getNode: parentFolder
					}
				});

				const mocks = [
					mockFindNodes(getFindNodesVariables({ flagged: true }), currentFilter),
					mockUpdateNode(
						{
							node_id: element.id,
							name: newName
						},
						{
							...element,
							name: newName,
							// update mutation return also the parent
							parent: parentFolder
						}
					)
				];

				render(<FilterList flagged />, { mocks });

				// wait for the load to be completed
				await waitForElementToBeRemoved(screen.queryByTestId('icon: Refresh'));

				// check the position of the node to update in the cached parent folder
				// load two pages even if only one should be written in cache
				let parentFolderData = global.apolloClient.cache.readQuery<
					GetChildrenQuery,
					GetChildrenQueryVariables
				>({
					query: GET_CHILDREN,
					variables: getChildrenVariables(parentFolder.id, NODES_LOAD_LIMIT * 2)
				});
				expect(parentFolderData?.getNode).toBeDefined();
				expect(parentFolderData?.getNode).not.toBeNull();
				expect((parentFolderData?.getNode as Folder).children).toHaveLength(NODES_LOAD_LIMIT);
				// element is not present in the cache
				expect(
					find(
						(parentFolderData?.getNode as Folder).children,
						(child) => (child as Node).id === element.id
					)
				).toBe(undefined);
				// right click to open contextual menu
				const nodeItem = screen.getByTestId(`node-item-${element.id}`);
				// open context menu
				fireEvent.contextMenu(nodeItem);
				await renameNode(newName);
				// wait that the modal close
				const inputFieldDiv = await screen.findByTestId('input-name');
				await waitForElementToBeRemoved(inputFieldDiv);
				// check the new item. It has the new name and its located at same position
				const updatedNodeItem = screen.getByTestId(`node-item-${element.id}`);
				expect(updatedNodeItem).toBeVisible();
				expect(within(updatedNodeItem).getByText(newName)).toBeVisible();
				const nodes = screen.getAllByTestId('node-item', { exact: false });
				expect(nodes).toHaveLength(currentFilter.length);
				expect(nodes[nodes.length - 1]).toBe(updatedNodeItem);
				// check that in the parent folder the node has changed its position to first position
				parentFolderData = global.apolloClient.cache.readQuery<
					GetChildrenQuery,
					GetChildrenQueryVariables
				>({
					query: GET_CHILDREN,
					variables: getChildrenVariables(parentFolder.id, NODES_LOAD_LIMIT * 2)
				});
				// cached folder has 1 element more than the initial children list
				expect((parentFolderData?.getNode as Folder).children).toHaveLength(
					parentFolder.children.length + 1
				);
				expect(((parentFolderData?.getNode as Folder).children[0] as Node).id).toBe(element.id);
				expect(((parentFolderData?.getNode as Folder).children[0] as Node).name).toBe(newName);
			});
		});
	});
});<|MERGE_RESOLUTION|>--- conflicted
+++ resolved
@@ -64,13 +64,6 @@
 				selectNodes(map(nodes, (node) => node.id));
 				// check that all wanted items are selected
 				expect(screen.getAllByTestId('checkedAvatar')).toHaveLength(nodes.length);
-<<<<<<< HEAD
-				expect(screen.getByTestId('icon: MoreVertical')).toBeVisible();
-				userEvent.click(screen.getByTestId('icon: MoreVertical'));
-				const renameAction = await screen.findByText(actionRegexp.rename);
-				expect(renameAction).toBeVisible();
-				expect(renameAction).toHaveAttribute('disabled', '');
-=======
 
 				expect(screen.queryByTestId('icon: EditOutline')).not.toBeInTheDocument();
 
@@ -79,10 +72,9 @@
 					userEvent.click(moreIconButton);
 					// wait for trash action to check that popper is open
 					const trashAction = await screen.findByText(actionRegexp.moveToTrash);
-					expect(trashAction.parentNode).not.toHaveAttribute('disabled');
+					expect(trashAction).not.toHaveAttribute('disabled');
 					expect(screen.queryByText(actionRegexp.rename)).not.toBeInTheDocument();
 				}
->>>>>>> f7753cfd
 			});
 
 			test('Rename is disabled if node does not have permissions', async () => {
@@ -101,13 +93,6 @@
 				selectNodes([node.id]);
 				// check that all wanted items are selected
 				expect(screen.getByTestId('checkedAvatar')).toBeInTheDocument();
-<<<<<<< HEAD
-				expect(screen.getByTestId('icon: MoreVertical')).toBeVisible();
-				userEvent.click(screen.getByTestId('icon: MoreVertical'));
-				const renameAction = await screen.findByText(actionRegexp.rename);
-				expect(renameAction).toBeVisible();
-				expect(renameAction).toHaveAttribute('disabled', '');
-=======
 
 				expect(screen.queryByTestId('icon: EditOutline')).not.toBeInTheDocument();
 
@@ -116,10 +101,9 @@
 					userEvent.click(moreIconButton);
 					// wait for trash action to check that popper is open
 					const trashAction = await screen.findByText(actionRegexp.copy);
-					expect(trashAction.parentNode).not.toHaveAttribute('disabled');
+					expect(trashAction).not.toHaveAttribute('disabled');
 					expect(screen.queryByText(actionRegexp.rename)).not.toBeInTheDocument();
 				}
->>>>>>> f7753cfd
 			});
 
 			test('Rename operation fail shows an error in the modal and does not close it', async () => {
@@ -282,15 +266,9 @@
 				// right click to open contextual menu
 				const nodeItem = screen.getByTestId(`node-item-${node.id}`);
 				fireEvent.contextMenu(nodeItem);
-<<<<<<< HEAD
-				const renameAction = await screen.findByText(actionRegexp.rename);
-				expect(renameAction).toBeVisible();
-				expect(renameAction).toHaveAttribute('disabled', '');
-=======
 				// wait for copy action to check that popper is open
 				await screen.findByText(actionRegexp.copy);
 				expect(screen.queryByText(actionRegexp.rename)).not.toBeInTheDocument();
->>>>>>> f7753cfd
 			});
 
 			test('Rename change node name and leave node at same position in the list', async () => {
