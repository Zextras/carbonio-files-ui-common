--- conflicted
+++ resolved
@@ -565,7 +565,6 @@
 ): string =>
 	`${REST_ENDPOINT}${PREVIEW}/image/${id}/${version}/${weight}x${height}?quality=${quality}`;
 
-<<<<<<< HEAD
 const uploadToCompleted = (
 	xhr: XMLHttpRequest,
 	resolve: (value: { attachmentId: string } | PromiseLike<{ attachmentId: string }>) => void,
@@ -612,7 +611,5 @@
 		xhr.send(JSON.stringify(body));
 	});
 }
-=======
 export const getPdfPreviewSrc = (id: string, version?: number): string =>
-	`${REST_ENDPOINT}${PREVIEW}/pdf/${id}/${version}`;
->>>>>>> 68e19729
+	`${REST_ENDPOINT}${PREVIEW}/pdf/${id}/${version}`;