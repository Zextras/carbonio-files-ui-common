--- conflicted
+++ resolved
@@ -10,12 +10,8 @@
 import map from 'lodash/map';
 import some from 'lodash/some';
 
-<<<<<<< HEAD
 import { LOGGED_USER } from '../../mocks/constants';
-import { NODES_LOAD_LIMIT, NODES_SORT_DEFAULT, ROOTS } from '../constants';
-=======
 import { CONFIGS, NODES_LOAD_LIMIT, NODES_SORT_DEFAULT, ROOTS } from '../constants';
->>>>>>> 84f7535b
 import { SortableNode } from '../types/common';
 import {
 	Config,
