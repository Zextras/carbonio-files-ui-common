--- conflicted
+++ resolved
@@ -12,10 +12,7 @@
 
 import { captureException } from '../../utils/utils';
 import { decodeError } from '../utils/utils';
-<<<<<<< HEAD
-=======
 import { SnackbarProps, useCreateSnackbar } from './useCreateSnackbar';
->>>>>>> f7753cfd
 
 export function useErrorHandler(
 	error: ApolloError | undefined,
