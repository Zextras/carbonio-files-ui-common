/*
 * SPDX-FileCopyrightText: 2022 Zextras <https://www.zextras.com>
 *
 * SPDX-License-Identifier: AGPL-3.0-only
 */

import { useCallback } from 'react';

import { FetchResult, useMutation } from '@apollo/client';
<<<<<<< HEAD
import { useSnackbar } from '@zextras/carbonio-design-system';
import filter from 'lodash/filter';
=======
>>>>>>> f7753cfd
import find from 'lodash/find';
import forEach from 'lodash/forEach';
import map from 'lodash/map';
import partition from 'lodash/partition';
import some from 'lodash/some';
import { useTranslation } from 'react-i18next';
import { useLocation } from 'react-router-dom';

import { useActiveNode } from '../../../../hooks/useActiveNode';
import { useNavigation } from '../../../../hooks/useNavigation';
import useUserInfo from '../../../../hooks/useUserInfo';
import { ROOTS } from '../../../constants';
import PARENT_ID from '../../../graphql/fragments/parentId.graphql';
import TRASH_NODES from '../../../graphql/mutations/trashNodes.graphql';
import FIND_NODES from '../../../graphql/queries/findNodes.graphql';
import GET_CHILDREN from '../../../graphql/queries/getChildren.graphql';
import { PickIdNodeType } from '../../../types/common';
import {
	FindNodesQuery,
	Folder,
	GetChildrenQuery,
	Node,
	ParentIdFragment,
	QueryGetPathArgs,
	TrashNodesMutation,
	TrashNodesMutationVariables
} from '../../../types/graphql/types';
import { DeepPick } from '../../../types/utils';
<<<<<<< HEAD
import { isTrashedVisible } from '../../../utils/utils';
=======
import { isFolder } from '../../../utils/ActionsFactory';
import { isSearchView } from '../../../utils/utils';
import { useCreateSnackbar } from '../../useCreateSnackbar';
>>>>>>> f7753cfd
import { useErrorHandler } from '../../useErrorHandler';
import { useUpload } from '../../useUpload';
import { useUpdateFilterContent } from '../useUpdateFilterContent';
import { useUpdateFolderContent } from '../useUpdateFolderContent';
import { isQueryResult } from '../utils';

export type TrashNodesType = (
	...nodes: Array<PickIdNodeType & DeepPick<Node, 'owner', 'id'>>
) => Promise<FetchResult<TrashNodesMutation>>;

/**
 * Mutation to mark for deletion for one or more nodes.
 * Use an optimistic response to update the cache
 * Can return error: ErrorCode.NODE_WRITE_ERROR
 */
export function useTrashNodesMutation(): TrashNodesType {
	const createSnackbar = useSnackbar();
	const { removeByNodeId } = useUpload();
	const [t] = useTranslation();
	const { navigateTo } = useNavigation();
	const { activeNodeId, removeActiveNode } = useActiveNode();
	const { removeNodesFromFolder } = useUpdateFolderContent();
	const { removeNodesFromFilter } = useUpdateFilterContent();
	const location = useLocation();

	const [trashNodesMutation, { error }] = useMutation<
		TrashNodesMutation,
		TrashNodesMutationVariables
	>(TRASH_NODES, {
		errorPolicy: 'all'
	});

	useErrorHandler(error, 'TRASH_NODES');

	const { me: loggedUser } = useUserInfo();

	const trashNodes: TrashNodesType = useCallback(
		(...nodes) => {
			const nodesIds = map(nodes, (node) => node.id);

			return trashNodesMutation({
				variables: {
					node_ids: nodesIds
				},
				optimisticResponse: {
					__typename: 'Mutation',
					trashNodes: nodesIds
				},
				update(cache, { data }) {
					if (data?.trashNodes) {
						const trashedNodes = data.trashNodes;
						removeNodesFromFilter(
							trashedNodes,
							(existingRefs) =>
								existingRefs.args?.folder_id !== ROOTS.TRASH && !isSearchView(location)
						);

						const parents: Record<string, Pick<Folder, 'id' | '__typename'>> = {};
						const nodesByParent: Record<string, string[]> = {};
						forEach(data.trashNodes, (id) => {
							const node = find(nodes, ['id', id]);
							if (node) {
								const parentFolder = cache.readFragment<ParentIdFragment>({
									id: cache.identify(node),
									fragment: PARENT_ID
								});

								if (parentFolder?.parent) {
									const { parent } = parentFolder;
									if (parent.id in parents) {
										nodesByParent[parent.id].push(id);
									} else {
										parents[parent.id] = parent as Pick<Folder, '__typename' | 'id'>;
										nodesByParent[parent.id] = [id];
									}
								}

								cache.modify({
									id: cache.identify(node),
									fields: {
										rootId(): string {
											return ROOTS.TRASH;
										}
									}
								});

								const getPathArgs: QueryGetPathArgs = { node_id: node.id };
								cache.evict({
									fieldName: 'getPath',
									args: getPathArgs
								});
								cache.gc();
							}
						});
						forEach(nodesByParent, (nodeIds, parentId) => {
							removeNodesFromFolder(parents[parentId], nodeIds);
						});
					}
				},
				onQueryUpdated(observableQuery, { missing, result }) {
					const { query } = observableQuery.options;
					let listNodes = null;
					if (isQueryResult<FindNodesQuery>(query, result, FIND_NODES)) {
						if (missing) {
							return observableQuery.refetch();
						}
						listNodes = result.findNodes?.nodes;
					}
					if (
						isQueryResult<GetChildrenQuery>(query, result, GET_CHILDREN) &&
						result.getNode &&
						isFolder(result.getNode)
					) {
						listNodes = result.getNode.children;
					}

					if (
						observableQuery.hasObservers() &&
						activeNodeId &&
						listNodes &&
						!some<Pick<Node, 'id'> | null>(
							listNodes,
							(resultNode) => resultNode?.id === activeNodeId
						)
					) {
						removeActiveNode();
					}
					return observableQuery.reobserve();
				}
			}).then(({ data }) => {
				if (data?.trashNodes) {
					removeByNodeId(data.trashNodes);
					const [ownedNodes, sharedNodes] = partition(
						nodes,
						(node) => node.owner.id === loggedUser
					);
					createSnackbar({
						key: new Date().toLocaleString(),
						type: 'info',
						label: t('snackbar.markForDeletion.success', 'Item moved to trash'),
						replace: true,
						hideButton: ownedNodes.length > 0 && sharedNodes.length > 0,
						onActionClick: () => {
							navigateTo(ownedNodes.length > 0 ? '/filter/myTrash' : '/filter/sharedTrash');
						},
						actionLabel: t('snackbar.markForDeletion.showTrash', 'Open Trash Folder')
					});
				}
				return { data };
			});
		},
		[
			trashNodesMutation,
			removeNodesFromFilter,
			location,
			removeNodesFromFolder,
			activeNodeId,
			removeActiveNode,
			removeByNodeId,
			createSnackbar,
			t,
			loggedUser,
			navigateTo
		]
	);

	return trashNodes;
}<|MERGE_RESOLUTION|>--- conflicted
+++ resolved
@@ -7,11 +7,7 @@
 import { useCallback } from 'react';
 
 import { FetchResult, useMutation } from '@apollo/client';
-<<<<<<< HEAD
 import { useSnackbar } from '@zextras/carbonio-design-system';
-import filter from 'lodash/filter';
-=======
->>>>>>> f7753cfd
 import find from 'lodash/find';
 import forEach from 'lodash/forEach';
 import map from 'lodash/map';
@@ -40,13 +36,8 @@
 	TrashNodesMutationVariables
 } from '../../../types/graphql/types';
 import { DeepPick } from '../../../types/utils';
-<<<<<<< HEAD
-import { isTrashedVisible } from '../../../utils/utils';
-=======
 import { isFolder } from '../../../utils/ActionsFactory';
 import { isSearchView } from '../../../utils/utils';
-import { useCreateSnackbar } from '../../useCreateSnackbar';
->>>>>>> f7753cfd
 import { useErrorHandler } from '../../useErrorHandler';
 import { useUpload } from '../../useUpload';
 import { useUpdateFilterContent } from '../useUpdateFilterContent';
