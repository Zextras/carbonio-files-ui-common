/*
 * SPDX-FileCopyrightText: 2022 Zextras <https://www.zextras.com>
 *
 * SPDX-License-Identifier: AGPL-3.0-only
 */

import { useCallback, useMemo } from 'react';

<<<<<<< HEAD
import { FetchResult, gql, useMutation } from '@apollo/client';
import { useSnackbar } from '@zextras/carbonio-design-system';
=======
import { FetchResult, useMutation } from '@apollo/client';
>>>>>>> ec3f15b1
import filter from 'lodash/filter';
import find from 'lodash/find';
import forEach from 'lodash/forEach';
import map from 'lodash/map';
import partition from 'lodash/partition';
import size from 'lodash/size';
import { useTranslation } from 'react-i18next';
import { useLocation, useParams } from 'react-router-dom';

import { useActiveNode } from '../../../../hooks/useActiveNode';
import { useNavigation } from '../../../../hooks/useNavigation';
import useUserInfo from '../../../../hooks/useUserInfo';
import { ROOTS } from '../../../constants';
import PARENT_ID from '../../../graphql/fragments/parentId.graphql';
import TRASH_NODES from '../../../graphql/mutations/trashNodes.graphql';
import FIND_NODES from '../../../graphql/queries/findNodes.graphql';
import GET_CHILDREN from '../../../graphql/queries/getChildren.graphql';
import { FindNodesCachedObject } from '../../../types/apollo';
import { PickIdNodeType } from '../../../types/common';
import {
	Folder,
	Node,
	ParentIdFragment,
	TrashNodesMutation,
	TrashNodesMutationVariables
} from '../../../types/graphql/types';
import { DeepPick } from '../../../types/utils';
import { isTrashedVisible } from '../../../utils/utils';
import { useErrorHandler } from '../../useErrorHandler';
import { useUpload } from '../../useUpload';
import { useUpdateFolderContent } from '../useUpdateFolderContent';

export type TrashNodesType = (
	...nodes: Array<PickIdNodeType & DeepPick<Node, 'owner', 'id'>>
) => Promise<FetchResult<TrashNodesMutation>>;

/**
 * Mutation to mark for deletion for one or more nodes.
 * Use an optimistic response to update the cache
 * Can return error: ErrorCode.NODE_WRITE_ERROR
 */
export function useTrashNodesMutation(): TrashNodesType {
	const createSnackbar = useSnackbar();
	const { removeByNodeId } = useUpload();
	const [t] = useTranslation();
	const { navigateTo } = useNavigation();
	const { activeNodeId, removeActiveNode } = useActiveNode();
	const { removeNodesFromFolder } = useUpdateFolderContent();

	const [trashNodesMutation, { error }] = useMutation<
		TrashNodesMutation,
		TrashNodesMutationVariables
	>(TRASH_NODES, {
		errorPolicy: 'all'
	});

	useErrorHandler(error, 'TRASH_NODES');

	const params = useParams();
	const location = useLocation();
	const includeTrashed = useMemo(() => isTrashedVisible(params, location), [params, location]);
	const { me: loggedUser } = useUserInfo();

	const trashNodes: TrashNodesType = useCallback(
		(...nodes) => {
			const nodesIds = map(nodes, (node) => node.id);

			return trashNodesMutation({
				variables: {
					node_ids: nodesIds
				},
				optimisticResponse: {
					__typename: 'Mutation',
					trashNodes: nodesIds
				},
				update(cache, { data }) {
					if (data?.trashNodes) {
						const trashedNodes = data.trashNodes;
						cache.modify({
							fields: {
								findNodes(
									existingNodesRefs: FindNodesCachedObject | undefined,
									{ readField, DELETE }
								): FindNodesCachedObject | undefined {
									if (
										existingNodesRefs?.args?.folder_id &&
										existingNodesRefs.args.folder_id !== ROOTS.TRASH
									) {
										const ordered = filter(existingNodesRefs.nodes?.ordered, (node) => {
											const nodeId = readField<string>('id', node);
											return !!nodeId && !trashedNodes.includes(nodeId);
										});
										const unOrdered = filter(existingNodesRefs.nodes?.unOrdered, (node) => {
											const nodeId = readField<string>('id', node);
											return !!nodeId && !trashedNodes.includes(nodeId);
										});

										if (
											existingNodesRefs.page_token &&
											size(ordered) === 0 &&
											size(unOrdered) === 0
										) {
											return DELETE;
										}

										return {
											args: existingNodesRefs.args,
											page_token: existingNodesRefs.page_token,
											nodes: {
												ordered,
												unOrdered
											}
										};
									}
									return existingNodesRefs;
								}
							}
						});

						const parents: Record<string, Pick<Folder, 'id' | '__typename'>> = {};
						const nodesByParent: Record<string, string[]> = {};
						forEach(data.trashNodes, (id) => {
							const node = find(nodes, ['id', id]);
							if (node) {
								// close displayer of the node it is trashed from any view
								// that does not include trashed nodes
								if (activeNodeId && node.id === activeNodeId && !includeTrashed) {
									removeActiveNode();
								}
								const parentFolder = cache.readFragment<ParentIdFragment>({
									id: cache.identify(node),
									fragment: PARENT_ID
								});

								if (parentFolder?.parent) {
									const { parent } = parentFolder;
									if (parent.id in parents) {
										nodesByParent[parent.id].push(id);
									} else {
										parents[parent.id] = parent as Pick<Folder, '__typename' | 'id'>;
										nodesByParent[parent.id] = [id];
									}
								}

								cache.modify({
									id: cache.identify(node),
									fields: {
										rootId(): string {
											return ROOTS.TRASH;
										}
									}
								});
							}
						});
						forEach(nodesByParent, (nodeIds, parentId) => {
							removeNodesFromFolder(parents[parentId], nodeIds);
						});
					}
				},
				onQueryUpdated(observableQuery, diff) {
					if (observableQuery.options.query === FIND_NODES && diff.missing) {
						return observableQuery.refetch();
					}
					if (observableQuery.options.query === GET_CHILDREN) {
						return observableQuery.reobserve();
					}
					return false;
				}
			}).then(({ data }) => {
				if (data?.trashNodes) {
					removeByNodeId(data.trashNodes);
					const [ownedNodes, sharedNodes] = partition(
						nodes,
						(node) => node.owner.id === loggedUser
					);
					createSnackbar({
						key: new Date().toLocaleString(),
						type: 'success',
						label: t('snackbar.markForDeletion.success', 'Item moved to trash'),
						replace: true,
						hideButton: ownedNodes.length > 0 && sharedNodes.length > 0,
						onActionClick: () => {
							navigateTo(ownedNodes.length > 0 ? '/filter/myTrash' : '/filter/sharedTrash');
						},
						actionLabel: t('snackbar.markForDeletion.showTrash', 'Open Trash Folder')
					});
				}
				return { data };
			});
		},
		[
			trashNodesMutation,
			activeNodeId,
			includeTrashed,
			removeActiveNode,
			removeNodesFromFolder,
			removeByNodeId,
			createSnackbar,
			t,
			loggedUser,
			navigateTo
		]
	);

	return trashNodes;
}<|MERGE_RESOLUTION|>--- conflicted
+++ resolved
@@ -6,12 +6,8 @@
 
 import { useCallback, useMemo } from 'react';
 
-<<<<<<< HEAD
-import { FetchResult, gql, useMutation } from '@apollo/client';
+import { FetchResult, useMutation } from '@apollo/client';
 import { useSnackbar } from '@zextras/carbonio-design-system';
-=======
-import { FetchResult, useMutation } from '@apollo/client';
->>>>>>> ec3f15b1
 import filter from 'lodash/filter';
 import find from 'lodash/find';
 import forEach from 'lodash/forEach';
