/*
 * SPDX-FileCopyrightText: 2022 Zextras <https://www.zextras.com>
 *
 * SPDX-License-Identifier: AGPL-3.0-only
 */

/* eslint-disable arrow-body-style */
import { useCallback } from 'react';

import { FetchResult, gql, useMutation } from '@apollo/client';
import { useSnackbar } from '@zextras/carbonio-design-system';
import filter from 'lodash/filter';
import size from 'lodash/size';
import { useTranslation } from 'react-i18next';

import useUserInfo from '../../../../hooks/useUserInfo';
import PARENT_ID from '../../../graphql/fragments/parentId.graphql';
import DELETE_SHARE from '../../../graphql/mutations/deleteShare.graphql';
import { FindNodesCachedObject } from '../../../types/apollo';
import { PickIdNodeType } from '../../../types/common';
import {
	DeleteShareMutation,
	DeleteShareMutationVariables,
	DistributionList,
	Folder,
	ParentIdFragment,
	Share,
	User
} from '../../../types/graphql/types';
import { useErrorHandler } from '../../useErrorHandler';
import { useUpdateFolderContent } from '../useUpdateFolderContent';

/**
 * Mutation to delete share.
 * Can return error: ErrorCode.SHARE_NOT_FOUND
 */
export function useDeleteShareMutation(): (
	node: PickIdNodeType,
	shareTargetId: string
) => Promise<FetchResult<DeleteShareMutation>> {
<<<<<<< HEAD
	const createSnackbar = useSnackbar();
=======
	const createSnackbar = useCreateSnackbar();
	const { removeNodesFromFolder } = useUpdateFolderContent();
>>>>>>> ec3f15b1
	const [t] = useTranslation();
	const { me } = useUserInfo();

	const [deleteShareMutation, { error }] = useMutation<
		DeleteShareMutation,
		DeleteShareMutationVariables
	>(DELETE_SHARE);

	useErrorHandler(error, 'DELETE_SHARE');

	const deleteShare: (
		node: PickIdNodeType,
		shareTargetId: string
	) => Promise<FetchResult<DeleteShareMutation>> = useCallback(
		(node: PickIdNodeType, shareTargetId: string) => {
			return deleteShareMutation({
				variables: {
					node_id: node.id,
					share_target_id: shareTargetId
				},
				optimisticResponse: {
					__typename: 'Mutation',
					deleteShare: true
				},
				errorPolicy: 'all',
				update(cache, { data }) {
					if (data?.deleteShare) {
						cache.modify({
							id: cache.identify(node),
							fields: {
								shares(existingShareRefs: Share[]) {
									const updatedShares = filter(existingShareRefs, (existingShareRef) => {
										const sharedTarget: User | DistributionList | null | undefined =
											existingShareRef.share_target &&
											// TODO: move fragment to graphql file and add type
											cache.readFragment({
												id: cache.identify(existingShareRef.share_target),
												fragment: gql`
													fragment SharedTargetId on SharedTarget {
														... on DistributionList {
															id
														}
														... on User {
															id
														}
													}
												`
											});
										return !(sharedTarget && sharedTarget.id === shareTargetId);
									});
									return updatedShares;
								}
							}
						});
						// remove node from shared with me
						if (shareTargetId === me) {
							cache.modify({
								fields: {
									findNodes(
										existingNodesRefs: FindNodesCachedObject | undefined,
										{ readField, DELETE }
									): FindNodesCachedObject | undefined {
										if (existingNodesRefs?.args?.shared_with_me) {
											const ordered = filter(
												existingNodesRefs.nodes?.ordered,
												(orderedNode) => node.id !== readField('id', orderedNode)
											);
											const unOrdered = filter(
												existingNodesRefs.nodes?.unOrdered,
												(unOrderedNode) => node.id !== readField('id', unOrderedNode)
											);

											if (
												existingNodesRefs.page_token &&
												size(ordered) === 0 &&
												size(unOrdered) === 0
											) {
												return DELETE;
											}

											return {
												args: existingNodesRefs.args,
												page_token: existingNodesRefs.page_token,
												nodes: {
													ordered,
													unOrdered
												}
											};
										}
										// if no update is needed, return existing data (new requests are handled with navigation)
										return existingNodesRefs;
									}
								}
							});

							const parentFolder = cache.readFragment<ParentIdFragment>({
								id: cache.identify(node),
								fragment: PARENT_ID
							});
							if (parentFolder?.parent) {
								removeNodesFromFolder(parentFolder.parent as Pick<Folder, '__typename' | 'id'>, [
									node.id
								]);
							}
						}
					}
				}
			}).then((result) => {
				if (result.data?.deleteShare) {
					createSnackbar({
						key: new Date().toLocaleString(),
						type: 'info',
						label: t('snackbar.deleteShare.success', 'Success'),
						replace: true,
						hideButton: true
					});
				}
				return result;
			});
		},
		[createSnackbar, deleteShareMutation, me, removeNodesFromFolder, t]
	);

	return deleteShare;
}<|MERGE_RESOLUTION|>--- conflicted
+++ resolved
@@ -38,12 +38,8 @@
 	node: PickIdNodeType,
 	shareTargetId: string
 ) => Promise<FetchResult<DeleteShareMutation>> {
-<<<<<<< HEAD
 	const createSnackbar = useSnackbar();
-=======
-	const createSnackbar = useCreateSnackbar();
 	const { removeNodesFromFolder } = useUpdateFolderContent();
->>>>>>> ec3f15b1
 	const [t] = useTranslation();
 	const { me } = useUserInfo();
 
