/*
 * SPDX-FileCopyrightText: 2022 Zextras <https://www.zextras.com>
 *
 * SPDX-License-Identifier: AGPL-3.0-only
 */

import { useCallback } from 'react';

import { FetchResult, useMutation } from '@apollo/client';
<<<<<<< HEAD
import { useSnackbar } from '@zextras/carbonio-design-system';
import filter from 'lodash/filter';
=======
>>>>>>> f7753cfd
import map from 'lodash/map';
import some from 'lodash/some';
import { useTranslation } from 'react-i18next';

import { useActiveNode } from '../../../../hooks/useActiveNode';
import DELETE_NODES from '../../../graphql/mutations/deleteNodes.graphql';
import FIND_NODES from '../../../graphql/queries/findNodes.graphql';
import { PickIdNodeType } from '../../../types/common';
<<<<<<< HEAD
import { DeleteNodesMutation, DeleteNodesMutationVariables } from '../../../types/graphql/types';
=======
import {
	DeleteNodesMutation,
	DeleteNodesMutationVariables,
	FindNodesQuery
} from '../../../types/graphql/types';
import { useCreateSnackbar } from '../../useCreateSnackbar';
>>>>>>> f7753cfd
import { useErrorHandler } from '../../useErrorHandler';
import { useUpdateFilterContent } from '../useUpdateFilterContent';
import { isQueryResult } from '../utils';

export type DeleteNodesType = (
	...nodes: PickIdNodeType[]
) => Promise<FetchResult<DeleteNodesMutation>>;

/**
 * Mutation to delete permanently one or more nodes.
 * Use an optimistic response to update the cache
 * Can return error: ErrorCode.FILE_VERSION_NOT_FOUND, ErrorCode.NODE_NOT_FOUND
 */
export function useDeleteNodesMutation(): DeleteNodesType {
	const createSnackbar = useSnackbar();
	const [t] = useTranslation();
	const [deleteNodesMutation, { error }] = useMutation<
		DeleteNodesMutation,
		DeleteNodesMutationVariables
	>(DELETE_NODES, {
		errorPolicy: 'all'
	});
	const { removeNodesFromFilter } = useUpdateFilterContent();
	const { activeNodeId, removeActiveNode } = useActiveNode();

	useErrorHandler(error, 'DELETE_NODES', 'error');

	const deleteNodes = useCallback<DeleteNodesType>(
		(...nodes: PickIdNodeType[]) => {
			const nodesIds: string[] = map(nodes, (node: PickIdNodeType) => node.id);

			return deleteNodesMutation({
				variables: {
					node_ids: nodesIds
				},
				optimisticResponse: {
					__typename: 'Mutation',
					deleteNodes: nodesIds
				},
				update(cache, { data }) {
					if (data?.deleteNodes) {
						const deletedNodes = data.deleteNodes;
						// remove deleted nodes from every filter/search
						removeNodesFromFilter(deletedNodes, () => true);
						cache.gc();
					}
				},
				onQueryUpdated(observableQuery, { missing, result }) {
					const { query } = observableQuery.options;
					if (missing) {
						return observableQuery.refetch();
					}
					if (isQueryResult<FindNodesQuery>(query, result, FIND_NODES)) {
						const listNodes = result.findNodes?.nodes;
						if (
							activeNodeId &&
							some(
								nodesIds,
								(nodeId) =>
									nodeId === activeNodeId &&
									!some(listNodes, (resultNode) => resultNode?.id === nodeId)
							)
						) {
							removeActiveNode();
						}
					}
					return observableQuery.reobserve();
				}
			}).then((value) => {
				createSnackbar({
					key: new Date().toLocaleString(),
					type: 'success',
					label: t('snackbar.deletePermanently.success', 'Success'),
					replace: true,
					hideButton: true
				});
				return value;
			});
		},
		[activeNodeId, createSnackbar, deleteNodesMutation, removeActiveNode, removeNodesFromFilter, t]
	);

	return deleteNodes;
}<|MERGE_RESOLUTION|>--- conflicted
+++ resolved
@@ -7,11 +7,7 @@
 import { useCallback } from 'react';
 
 import { FetchResult, useMutation } from '@apollo/client';
-<<<<<<< HEAD
 import { useSnackbar } from '@zextras/carbonio-design-system';
-import filter from 'lodash/filter';
-=======
->>>>>>> f7753cfd
 import map from 'lodash/map';
 import some from 'lodash/some';
 import { useTranslation } from 'react-i18next';
@@ -20,16 +16,11 @@
 import DELETE_NODES from '../../../graphql/mutations/deleteNodes.graphql';
 import FIND_NODES from '../../../graphql/queries/findNodes.graphql';
 import { PickIdNodeType } from '../../../types/common';
-<<<<<<< HEAD
-import { DeleteNodesMutation, DeleteNodesMutationVariables } from '../../../types/graphql/types';
-=======
 import {
 	DeleteNodesMutation,
 	DeleteNodesMutationVariables,
 	FindNodesQuery
 } from '../../../types/graphql/types';
-import { useCreateSnackbar } from '../../useCreateSnackbar';
->>>>>>> f7753cfd
 import { useErrorHandler } from '../../useErrorHandler';
 import { useUpdateFilterContent } from '../useUpdateFilterContent';
 import { isQueryResult } from '../utils';
