--- conflicted
+++ resolved
@@ -7,12 +7,7 @@
 import { useCallback } from 'react';
 
 import { FetchResult, useMutation } from '@apollo/client';
-<<<<<<< HEAD
 import { useSnackbar } from '@zextras/carbonio-design-system';
-import filter from 'lodash/filter';
-=======
-import { SnackbarManagerContext } from '@zextras/carbonio-design-system';
->>>>>>> f7753cfd
 import find from 'lodash/find';
 import forEach from 'lodash/forEach';
 import map from 'lodash/map';
@@ -49,13 +44,9 @@
 export function useFlagNodesMutation(): FlagNodesType {
 	const location = useLocation();
 	const [t] = useTranslation();
-<<<<<<< HEAD
 	const createSnackbar = useSnackbar();
-=======
-	const createSnackbar = useContext<CreateSnackbarFunctionType>(SnackbarManagerContext);
 	const { activeNodeId, removeActiveNode } = useActiveNode();
 	const { removeNodesFromFilter } = useUpdateFilterContent();
->>>>>>> f7753cfd
 	const [flagNodesMutation, { error }] = useMutation<FlagNodesMutation, FlagNodesMutationVariables>(
 		FLAG_NODES,
 		{
