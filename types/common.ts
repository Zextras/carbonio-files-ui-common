/*
 * SPDX-FileCopyrightText: 2022 Zextras <https://www.zextras.com>
 *
 * SPDX-License-Identifier: AGPL-3.0-only
 */

import React, { DragEventHandler } from 'react';

import { BreadcrumbsProps, ChipItem } from '@zextras/carbonio-design-system';

import { ROOTS } from '../constants';
import {
	BaseNodeFragment,
	ChildFragment,
	File as FilesFile,
	FindNodesQueryVariables,
	Folder,
	GetNodeQuery,
	MakeOptional,
	Maybe,
	Permissions,
	Share
} from './graphql/types';
import { SnakeToCamelCase } from './utils';

export type Node = FilesFile | Folder;

export type PickIdNodeType = Pick<Node, 'id'>;

export type GetNodeParentType = {
	parent?: Maybe<
		| ({ __typename?: 'File' } & Pick<FilesFile, 'id' | 'name'> & {
					permissions: { __typename?: 'Permissions' } & Pick<
						Permissions,
						| 'can_read'
						| 'can_write_file'
						| 'can_write_folder'
						| 'can_delete'
						| 'can_add_version'
						| 'can_read_link'
						| 'can_change_link'
						| 'can_share'
						| 'can_read_share'
						| 'can_change_share'
					>;
				})
		| ({ __typename?: 'Folder' } & Pick<Folder, 'id' | 'name'> & {
					permissions: { __typename?: 'Permissions' } & Pick<
						Permissions,
						| 'can_read'
						| 'can_write_file'
						| 'can_write_folder'
						| 'can_delete'
						| 'can_add_version'
						| 'can_read_link'
						| 'can_change_link'
						| 'can_share'
						| 'can_read_share'
						| 'can_change_share'
					>;
				})
	>;
};

export type Crumb = BreadcrumbsProps['crumbs'][number];

export type CrumbNode = Pick<Node, 'id' | 'name' | 'type'> & {
	parent?: Maybe<
		Pick<Node, 'id' | 'name' | 'type'> & { parent?: Maybe<Pick<Node, 'id' | 'name' | 'type'>> }
	>;
};

export type DroppableCrumb = Crumb & {
	onDragEnter?: DragEventHandler;
	onDragLeave?: DragEventHandler;
	onDragOver?: DragEventHandler;
	onDrop?: DragEventHandler;
};

export enum Role {
	Viewer = 'Viewer',
	Editor = 'Editor'
}

export type NodeListItemType = ChildFragment & {
	disabled?: boolean;
	selectable?: boolean;
	shares?: Array<Pick<Share, '__typename' | 'created_at'> | null | undefined>;
};

export type RootListItemType = Pick<
	NodeListItemType,
	'__typename' | 'id' | 'name' | 'type' | 'disabled' | 'selectable'
>;

export type SortableNode = Pick<Node, 'id' | 'name' | 'updated_at' | 'type'> &
	MakeOptional<Pick<File, 'size'>, 'size'>;

export enum UploadStatus {
	COMPLETED = 'Completed',
	LOADING = 'Loading',
	FAILED = 'Failed'
	// PAUSED: 'Paused'(tentative)
}

export type UploadType = {
	file: File;
	parentId: string;
	status: UploadStatus;
	percentage: number; // (should be rounded down)
	id: string;
	nodeId?: string;
};

export enum DocsType {
	DOCUMENT = 'DOCUMENT',
	SPREADSHEET = 'SPREADSHEET',
	PRESENTATION = 'PRESENTATION'
}

export type CreateDocsFile = GetNodeQuery;

export interface ChipAction {
	background?: string;
	color?: string;
	disabled?: boolean;
	icon: string;
	id: string;
	label?: string;
	onClick?: (event: React.SyntheticEvent) => void;
	type: 'icon' | 'button';
}

export type SearchChip = ChipItem;

export enum OrderTrend {
	Ascending = 'Ascending',
	Descending = 'Descending'
}

export enum OrderType {
	Name = 'Name',
	UpdatedAt = 'UpdatedAt',
	Size = 'Size'
}

export type SearchParams = {
	[K in keyof Pick<
		FindNodesQueryVariables,
		| 'flagged'
		| 'shared_by_me'
		| 'shared_with_me'
		| 'folder_id'
		| 'cascade'
		| 'keywords'
		| 'direct_share'
	> as SnakeToCamelCase<K & string>]: FindNodesQueryVariables[K];
};

export type AdvancedFilters = {
	[P in keyof Omit<
		SearchParams,
		'keywords' | 'cascade' | 'sharedWithMe' | 'directShare'
	>]: SearchChip & {
		value: SearchParams[P];
	};
} & {
	[P in keyof Pick<SearchParams, 'keywords'>]: Array<
		SearchChip & {
			value: NonNullable<SearchParams[P]> extends Array<infer U> ? U : unknown;
		}
	>;
} & {
	[P in keyof Pick<SearchParams, 'sharedWithMe' | 'cascade'>]: { value: SearchParams[P] };
};

export type ChipActionsType = {
	background?:
		| string
		| 'currentColor'
		| 'transparent'
		| 'primary'
		| 'secondary'
		| 'header'
		| 'highlight'
		| 'gray0'
		| 'gray1'
		| 'gray2'
		| 'gray3'
		| 'gray4'
		| 'gray5'
		| 'gray6'
		| 'warning'
		| 'error'
		| 'success'
		| 'info'
		| 'text';
	color?:
		| string
		| 'currentColor'
		| 'transparent'
		| 'primary'
		| 'secondary'
		| 'header'
		| 'highlight'
		| 'gray0'
		| 'gray1'
		| 'gray2'
		| 'gray3'
		| 'gray4'
		| 'gray5'
		| 'gray6'
		| 'warning'
		| 'error'
		| 'success'
		| 'info'
		| 'text';
	disabled?: boolean;
	icon: string;
	id: string;
	label?: string;
	onClick?: (event?: React.SyntheticEvent) => void;
	type: 'icon' | 'button';
};

export enum ErrorCode {
	/** Used By:
	 * updateLink
	 * deleteLinks
	 */
	LINK_NOT_FOUND = 'LINK_NOT_FOUND',
	/** Used By:
	 * getNode
	 * updateNode
	 * deleteNodes
	 * createFolder (destination does not exists)
	 * getPath
	 */
	NODE_NOT_FOUND = 'NODE_NOT_FOUND',
	/** Used By:
	 * getUser
	 * getAccountByEmail
	 */
	ACCOUNT_NOT_FOUND = 'ACCOUNT_NOT_FOUND',
	/**
	 * The client requests file version attributes in one of these APIs:
	 * getNode
	 * updateNode
	 * deleteNodes
	 * createFolder (destination does not exists)
	 * getPath
	 * and a specific version is not present in the db
	 */
	FILE_VERSION_NOT_FOUND = 'FILE_VERSION_NOT_FOUND',
	/** Used By:
	 * getShare
	 * updateShare
	 * deleteShare
	 */
	SHARE_NOT_FOUND = 'SHARE_NOT_FOUND',
	/** Used By:
	 * createShare
	 */
	SHARE_CREATION_ERROR = 'SHARE_CREATION_ERROR',
	/**
	 * The client requests distribution list attributes in getAccountByEmail and the system does not find the related
	 * distribution list
	 */
	MISSING_FIELD = 'MISSING_FIELD',
	/** Used By:
	 * trashNode
	 * restoreNodes
	 * moveNodes (no permission to move a node)
	 * copyNodes (no permission to copy a node)
	 */
	NODE_WRITE_ERROR = 'NODE_WRITE_ERROR'
}

export enum PublicLinkRowStatus {
	OPEN,
	CLOSED,
	DISABLED
}

export interface Contact {
	id?: string;
	firstName?: string;
	middleName?: string;
	lastName?: string;
	fullName?: string;
	// eslint-disable-next-line camelcase
	full_name?: string;
	email?: string;
	name?: string;
	company?: string;
}

export type URLParams = {
	filter: 'flagged' | 'myTrash' | 'sharedTrash' | 'sharedByMe' | 'sharedWithMe';
	rootId: typeof ROOTS[keyof typeof ROOTS];
};

export type TargetModule = 'MAILS' | 'CONTACTS' | 'CALENDARS' | 'CHATS';

export type NodeWithMetadata = BaseNodeFragment;

<<<<<<< HEAD
export interface ShareChip extends ChipItem {
	value: {
		id: string;
		sharingAllowed: boolean;
		role: Role;
		onUpdate: (
			id: string,
			updatedPartialObject: Partial<Omit<ShareChip['value'], 'onUpdate'>>
		) => void;
	};
=======
export enum Action {
	Edit = 'EDIT',
	Preview = 'PREVIEW',
	SendViaMail = 'SEND_VIA_MAIL',
	Download = 'DOWNLOAD',
	ManageShares = 'MANAGE_SHARES',
	Flag = 'FLAG',
	UnFlag = 'UNFLAG',
	OpenWithDocs = 'OPEN_WITH_DOCS',
	Copy = 'COPY',
	Move = 'MOVE',
	Rename = 'RENAME',
	MoveToTrash = 'MOVE_TO_TRASH',
	Restore = 'RESTORE',
	DeletePermanently = 'DELETE_PERMANENTLY',
	UpsertDescription = 'UPSERT_DESCRIPTION',
	removeUpload = 'REMOVE_UPLOAD',
	RetryUpload = 'RETRY_UPLOAD',
	GoToFolder = 'GO_TO_FOLDER'
	// CreateFolder = 'CREATE_FOLDER',
>>>>>>> f7753cfd
}<|MERGE_RESOLUTION|>--- conflicted
+++ resolved
@@ -304,18 +304,6 @@
 
 export type NodeWithMetadata = BaseNodeFragment;
 
-<<<<<<< HEAD
-export interface ShareChip extends ChipItem {
-	value: {
-		id: string;
-		sharingAllowed: boolean;
-		role: Role;
-		onUpdate: (
-			id: string,
-			updatedPartialObject: Partial<Omit<ShareChip['value'], 'onUpdate'>>
-		) => void;
-	};
-=======
 export enum Action {
 	Edit = 'EDIT',
 	Preview = 'PREVIEW',
@@ -336,5 +324,16 @@
 	RetryUpload = 'RETRY_UPLOAD',
 	GoToFolder = 'GO_TO_FOLDER'
 	// CreateFolder = 'CREATE_FOLDER',
->>>>>>> f7753cfd
+}
+
+export interface ShareChip extends ChipItem {
+	value: {
+		id: string;
+		sharingAllowed: boolean;
+		role: Role;
+		onUpdate: (
+			id: string,
+			updatedPartialObject: Partial<Omit<ShareChip['value'], 'onUpdate'>>
+		) => void;
+	};
 }