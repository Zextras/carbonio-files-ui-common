--- conflicted
+++ resolved
@@ -50,10 +50,7 @@
 export const UPLOAD_PATH = '/upload';
 export const UPLOAD_VERSION_PATH = '/upload-version';
 export const DOCS_PATH = '/createFile';
+export const PREVIEW = '/preview';
 
-<<<<<<< HEAD
-export const PREVIEW = '/preview';
-=======
 export const FILES_ROUTE = 'files';
-export const FILES_APP_ID = 'carbonio-files-ui';
->>>>>>> 6c379a87
+export const FILES_APP_ID = 'carbonio-files-ui';